--- conflicted
+++ resolved
@@ -459,7 +459,6 @@
 EXPORT_SYMBOL(tcp_init_sock);
 
 void tcp_init_transfer(struct sock *sk, int bpf_op)
-<<<<<<< HEAD
 {
 	struct inet_connection_sock *icsk = inet_csk(sk);
 
@@ -473,21 +472,6 @@
 
 static void tcp_tx_timestamp(struct sock *sk, u16 tsflags)
 {
-=======
-{
-	struct inet_connection_sock *icsk = inet_csk(sk);
-
-	tcp_mtup_init(sk);
-	icsk->icsk_af_ops->rebuild_header(sk);
-	tcp_init_metrics(sk);
-	tcp_call_bpf(sk, bpf_op);
-	tcp_init_congestion_control(sk);
-	tcp_init_buffer_space(sk);
-}
-
-static void tcp_tx_timestamp(struct sock *sk, u16 tsflags)
-{
->>>>>>> 5fa4ec9c
 	struct sk_buff *skb = tcp_write_queue_tail(sk);
 
 	if (tsflags && skb) {
