# Makefile for Linux samples code

<<<<<<< HEAD
obj-$(CONFIG_SAMPLES)	+= markers/ kobject/ kprobes/ tracepoints/ \
			trace_events/ hw_breakpoint/
=======
obj-$(CONFIG_SAMPLES)	+= kobject/ kprobes/ tracepoints/ trace_events/
>>>>>>> f39cdf25
<|MERGE_RESOLUTION|>--- conflicted
+++ resolved
@@ -1,8 +1,4 @@
 # Makefile for Linux samples code
 
-<<<<<<< HEAD
-obj-$(CONFIG_SAMPLES)	+= markers/ kobject/ kprobes/ tracepoints/ \
-			trace_events/ hw_breakpoint/
-=======
-obj-$(CONFIG_SAMPLES)	+= kobject/ kprobes/ tracepoints/ trace_events/
->>>>>>> f39cdf25
+obj-$(CONFIG_SAMPLES)	+= kobject/ kprobes/ tracepoints/ trace_events/ \
+			   hw_breakpoint/