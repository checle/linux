--- conflicted
+++ resolved
@@ -221,11 +221,7 @@
 module_init(mod_init);
 module_exit(mod_exit);
 
-<<<<<<< HEAD
-static struct x86_cpu_id via_rng_cpu_id[] = {
-=======
 static struct x86_cpu_id __maybe_unused via_rng_cpu_id[] = {
->>>>>>> d8ec26d7
 	X86_FEATURE_MATCH(X86_FEATURE_XSTORE),
 	{}
 };
