/******************************************************************************
 *
 * This file is provided under a dual BSD/GPLv2 license.  When using or
 * redistributing this file, you may do so under either license.
 *
 * GPL LICENSE SUMMARY
 *
 * Copyright(c) 2012 - 2015 Intel Corporation. All rights reserved.
 * Copyright(c) 2013 - 2015 Intel Mobile Communications GmbH
 * Copyright(c) 2016 - 2017 Intel Deutschland GmbH
 *
 * This program is free software; you can redistribute it and/or modify
 * it under the terms of version 2 of the GNU General Public License as
 * published by the Free Software Foundation.
 *
 * This program is distributed in the hope that it will be useful, but
 * WITHOUT ANY WARRANTY; without even the implied warranty of
 * MERCHANTABILITY or FITNESS FOR A PARTICULAR PURPOSE.  See the GNU
 * General Public License for more details.
 *
 * You should have received a copy of the GNU General Public License
 * along with this program; if not, write to the Free Software
 * Foundation, Inc., 51 Franklin Street, Fifth Floor, Boston, MA 02110,
 * USA
 *
 * The full GNU General Public License is included in this distribution
 * in the file called COPYING.
 *
 * Contact Information:
 *  Intel Linux Wireless <linuxwifi@intel.com>
 * Intel Corporation, 5200 N.E. Elam Young Parkway, Hillsboro, OR 97124-6497
 *
 * BSD LICENSE
 *
 * Copyright(c) 2012 - 2015 Intel Corporation. All rights reserved.
 * Copyright(c) 2013 - 2015 Intel Mobile Communications GmbH
 * Copyright(c) 2016 - 2017 Intel Deutschland GmbH
 * All rights reserved.
 *
 * Redistribution and use in source and binary forms, with or without
 * modification, are permitted provided that the following conditions
 * are met:
 *
 *  * Redistributions of source code must retain the above copyright
 *    notice, this list of conditions and the following disclaimer.
 *  * Redistributions in binary form must reproduce the above copyright
 *    notice, this list of conditions and the following disclaimer in
 *    the documentation and/or other materials provided with the
 *    distribution.
 *  * Neither the name Intel Corporation nor the names of its
 *    contributors may be used to endorse or promote products derived
 *    from this software without specific prior written permission.
 *
 * THIS SOFTWARE IS PROVIDED BY THE COPYRIGHT HOLDERS AND CONTRIBUTORS
 * "AS IS" AND ANY EXPRESS OR IMPLIED WARRANTIES, INCLUDING, BUT NOT
 * LIMITED TO, THE IMPLIED WARRANTIES OF MERCHANTABILITY AND FITNESS FOR
 * A PARTICULAR PURPOSE ARE DISCLAIMED. IN NO EVENT SHALL THE COPYRIGHT
 * OWNER OR CONTRIBUTORS BE LIABLE FOR ANY DIRECT, INDIRECT, INCIDENTAL,
 * SPECIAL, EXEMPLARY, OR CONSEQUENTIAL DAMAGES (INCLUDING, BUT NOT
 * LIMITED TO, PROCUREMENT OF SUBSTITUTE GOODS OR SERVICES; LOSS OF USE,
 * DATA, OR PROFITS; OR BUSINESS INTERRUPTION) HOWEVER CAUSED AND ON ANY
 * THEORY OF LIABILITY, WHETHER IN CONTRACT, STRICT LIABILITY, OR TORT
 * (INCLUDING NEGLIGENCE OR OTHERWISE) ARISING IN ANY WAY OUT OF THE USE
 * OF THIS SOFTWARE, EVEN IF ADVISED OF THE POSSIBILITY OF SUCH DAMAGE.
 *
 *****************************************************************************/
#include <net/mac80211.h>

#include "mvm.h"
#include "sta.h"
#include "rs.h"

/*
 * New version of ADD_STA_sta command added new fields at the end of the
 * structure, so sending the size of the relevant API's structure is enough to
 * support both API versions.
 */
static inline int iwl_mvm_add_sta_cmd_size(struct iwl_mvm *mvm)
{
	if (iwl_mvm_has_new_rx_api(mvm) ||
	    fw_has_api(&mvm->fw->ucode_capa, IWL_UCODE_TLV_API_STA_TYPE))
		return sizeof(struct iwl_mvm_add_sta_cmd);
	else
		return sizeof(struct iwl_mvm_add_sta_cmd_v7);
}

static int iwl_mvm_find_free_sta_id(struct iwl_mvm *mvm,
				    enum nl80211_iftype iftype)
{
	int sta_id;
	u32 reserved_ids = 0;

	BUILD_BUG_ON(IWL_MVM_STATION_COUNT > 32);
	WARN_ON_ONCE(test_bit(IWL_MVM_STATUS_IN_HW_RESTART, &mvm->status));

	lockdep_assert_held(&mvm->mutex);

	/* d0i3/d3 assumes the AP's sta_id (of sta vif) is 0. reserve it. */
	if (iftype != NL80211_IFTYPE_STATION)
		reserved_ids = BIT(0);

	/* Don't take rcu_read_lock() since we are protected by mvm->mutex */
	for (sta_id = 0; sta_id < ARRAY_SIZE(mvm->fw_id_to_mac_id); sta_id++) {
		if (BIT(sta_id) & reserved_ids)
			continue;

		if (!rcu_dereference_protected(mvm->fw_id_to_mac_id[sta_id],
					       lockdep_is_held(&mvm->mutex)))
			return sta_id;
	}
	return IWL_MVM_INVALID_STA;
}

/* send station add/update command to firmware */
int iwl_mvm_sta_send_to_fw(struct iwl_mvm *mvm, struct ieee80211_sta *sta,
			   bool update, unsigned int flags)
{
	struct iwl_mvm_sta *mvm_sta = iwl_mvm_sta_from_mac80211(sta);
	struct iwl_mvm_add_sta_cmd add_sta_cmd = {
		.sta_id = mvm_sta->sta_id,
		.mac_id_n_color = cpu_to_le32(mvm_sta->mac_id_n_color),
		.add_modify = update ? 1 : 0,
		.station_flags_msk = cpu_to_le32(STA_FLG_FAT_EN_MSK |
						 STA_FLG_MIMO_EN_MSK |
						 STA_FLG_RTS_MIMO_PROT),
		.tid_disable_tx = cpu_to_le16(mvm_sta->tid_disable_agg),
	};
	int ret;
	u32 status;
	u32 agg_size = 0, mpdu_dens = 0;

	if (fw_has_api(&mvm->fw->ucode_capa, IWL_UCODE_TLV_API_STA_TYPE))
		add_sta_cmd.station_type = mvm_sta->sta_type;

	if (!update || (flags & STA_MODIFY_QUEUES)) {
		memcpy(&add_sta_cmd.addr, sta->addr, ETH_ALEN);

		if (!iwl_mvm_has_new_tx_api(mvm)) {
			add_sta_cmd.tfd_queue_msk =
				cpu_to_le32(mvm_sta->tfd_queue_msk);

			if (flags & STA_MODIFY_QUEUES)
				add_sta_cmd.modify_mask |= STA_MODIFY_QUEUES;
		} else {
			WARN_ON(flags & STA_MODIFY_QUEUES);
		}
	}

	switch (sta->bandwidth) {
	case IEEE80211_STA_RX_BW_160:
		add_sta_cmd.station_flags |= cpu_to_le32(STA_FLG_FAT_EN_160MHZ);
		/* fall through */
	case IEEE80211_STA_RX_BW_80:
		add_sta_cmd.station_flags |= cpu_to_le32(STA_FLG_FAT_EN_80MHZ);
		/* fall through */
	case IEEE80211_STA_RX_BW_40:
		add_sta_cmd.station_flags |= cpu_to_le32(STA_FLG_FAT_EN_40MHZ);
		/* fall through */
	case IEEE80211_STA_RX_BW_20:
		if (sta->ht_cap.ht_supported)
			add_sta_cmd.station_flags |=
				cpu_to_le32(STA_FLG_FAT_EN_20MHZ);
		break;
	}

	switch (sta->rx_nss) {
	case 1:
		add_sta_cmd.station_flags |= cpu_to_le32(STA_FLG_MIMO_EN_SISO);
		break;
	case 2:
		add_sta_cmd.station_flags |= cpu_to_le32(STA_FLG_MIMO_EN_MIMO2);
		break;
	case 3 ... 8:
		add_sta_cmd.station_flags |= cpu_to_le32(STA_FLG_MIMO_EN_MIMO3);
		break;
	}

	switch (sta->smps_mode) {
	case IEEE80211_SMPS_AUTOMATIC:
	case IEEE80211_SMPS_NUM_MODES:
		WARN_ON(1);
		break;
	case IEEE80211_SMPS_STATIC:
		/* override NSS */
		add_sta_cmd.station_flags &= ~cpu_to_le32(STA_FLG_MIMO_EN_MSK);
		add_sta_cmd.station_flags |= cpu_to_le32(STA_FLG_MIMO_EN_SISO);
		break;
	case IEEE80211_SMPS_DYNAMIC:
		add_sta_cmd.station_flags |= cpu_to_le32(STA_FLG_RTS_MIMO_PROT);
		break;
	case IEEE80211_SMPS_OFF:
		/* nothing */
		break;
	}

	if (sta->ht_cap.ht_supported) {
		add_sta_cmd.station_flags_msk |=
			cpu_to_le32(STA_FLG_MAX_AGG_SIZE_MSK |
				    STA_FLG_AGG_MPDU_DENS_MSK);

		mpdu_dens = sta->ht_cap.ampdu_density;
	}

	if (sta->vht_cap.vht_supported) {
		agg_size = sta->vht_cap.cap &
			IEEE80211_VHT_CAP_MAX_A_MPDU_LENGTH_EXPONENT_MASK;
		agg_size >>=
			IEEE80211_VHT_CAP_MAX_A_MPDU_LENGTH_EXPONENT_SHIFT;
	} else if (sta->ht_cap.ht_supported) {
		agg_size = sta->ht_cap.ampdu_factor;
	}

	add_sta_cmd.station_flags |=
		cpu_to_le32(agg_size << STA_FLG_MAX_AGG_SIZE_SHIFT);
	add_sta_cmd.station_flags |=
		cpu_to_le32(mpdu_dens << STA_FLG_AGG_MPDU_DENS_SHIFT);
	if (mvm_sta->associated)
		add_sta_cmd.assoc_id = cpu_to_le16(sta->aid);

	if (sta->wme) {
		add_sta_cmd.modify_mask |= STA_MODIFY_UAPSD_ACS;

		if (sta->uapsd_queues & IEEE80211_WMM_IE_STA_QOSINFO_AC_BK)
			add_sta_cmd.uapsd_acs |= BIT(AC_BK);
		if (sta->uapsd_queues & IEEE80211_WMM_IE_STA_QOSINFO_AC_BE)
			add_sta_cmd.uapsd_acs |= BIT(AC_BE);
		if (sta->uapsd_queues & IEEE80211_WMM_IE_STA_QOSINFO_AC_VI)
			add_sta_cmd.uapsd_acs |= BIT(AC_VI);
		if (sta->uapsd_queues & IEEE80211_WMM_IE_STA_QOSINFO_AC_VO)
			add_sta_cmd.uapsd_acs |= BIT(AC_VO);
		add_sta_cmd.uapsd_acs |= add_sta_cmd.uapsd_acs << 4;
		add_sta_cmd.sp_length = sta->max_sp ? sta->max_sp * 2 : 128;
	}

	status = ADD_STA_SUCCESS;
	ret = iwl_mvm_send_cmd_pdu_status(mvm, ADD_STA,
					  iwl_mvm_add_sta_cmd_size(mvm),
					  &add_sta_cmd, &status);
	if (ret)
		return ret;

	switch (status & IWL_ADD_STA_STATUS_MASK) {
	case ADD_STA_SUCCESS:
		IWL_DEBUG_ASSOC(mvm, "ADD_STA PASSED\n");
		break;
	default:
		ret = -EIO;
		IWL_ERR(mvm, "ADD_STA failed\n");
		break;
	}

	return ret;
}

static void iwl_mvm_rx_agg_session_expired(unsigned long data)
{
	struct iwl_mvm_baid_data __rcu **rcu_ptr = (void *)data;
	struct iwl_mvm_baid_data *ba_data;
	struct ieee80211_sta *sta;
	struct iwl_mvm_sta *mvm_sta;
	unsigned long timeout;

	rcu_read_lock();

	ba_data = rcu_dereference(*rcu_ptr);

	if (WARN_ON(!ba_data))
		goto unlock;

	if (!ba_data->timeout)
		goto unlock;

	timeout = ba_data->last_rx + TU_TO_JIFFIES(ba_data->timeout * 2);
	if (time_is_after_jiffies(timeout)) {
		mod_timer(&ba_data->session_timer, timeout);
		goto unlock;
	}

	/* Timer expired */
	sta = rcu_dereference(ba_data->mvm->fw_id_to_mac_id[ba_data->sta_id]);

	/*
	 * sta should be valid unless the following happens:
	 * The firmware asserts which triggers a reconfig flow, but
	 * the reconfig fails before we set the pointer to sta into
	 * the fw_id_to_mac_id pointer table. Mac80211 can't stop
	 * A-MDPU and hence the timer continues to run. Then, the
	 * timer expires and sta is NULL.
	 */
	if (!sta)
		goto unlock;

	mvm_sta = iwl_mvm_sta_from_mac80211(sta);
	ieee80211_rx_ba_timer_expired(mvm_sta->vif,
				      sta->addr, ba_data->tid);
unlock:
	rcu_read_unlock();
}

static int iwl_mvm_tdls_sta_init(struct iwl_mvm *mvm,
				 struct ieee80211_sta *sta)
{
	unsigned long used_hw_queues;
	struct iwl_mvm_sta *mvmsta = iwl_mvm_sta_from_mac80211(sta);
	unsigned int wdg_timeout =
		iwl_mvm_get_wd_timeout(mvm, NULL, true, false);
	u32 ac;

	lockdep_assert_held(&mvm->mutex);

	used_hw_queues = iwl_mvm_get_used_hw_queues(mvm, NULL);

	/* Find available queues, and allocate them to the ACs */
	for (ac = 0; ac < IEEE80211_NUM_ACS; ac++) {
		u8 queue = find_first_zero_bit(&used_hw_queues,
					       mvm->first_agg_queue);

		if (queue >= mvm->first_agg_queue) {
			IWL_ERR(mvm, "Failed to allocate STA queue\n");
			return -EBUSY;
		}

		__set_bit(queue, &used_hw_queues);
		mvmsta->hw_queue[ac] = queue;
	}

	/* Found a place for all queues - enable them */
	for (ac = 0; ac < IEEE80211_NUM_ACS; ac++) {
		iwl_mvm_enable_ac_txq(mvm, mvmsta->hw_queue[ac],
				      mvmsta->hw_queue[ac],
				      iwl_mvm_ac_to_tx_fifo[ac], 0,
				      wdg_timeout);
		mvmsta->tfd_queue_msk |= BIT(mvmsta->hw_queue[ac]);
	}

	return 0;
}

static void iwl_mvm_tdls_sta_deinit(struct iwl_mvm *mvm,
				    struct ieee80211_sta *sta)
{
	struct iwl_mvm_sta *mvmsta = iwl_mvm_sta_from_mac80211(sta);
	unsigned long sta_msk;
	int i;

	lockdep_assert_held(&mvm->mutex);

	/* disable the TDLS STA-specific queues */
	sta_msk = mvmsta->tfd_queue_msk;
	for_each_set_bit(i, &sta_msk, sizeof(sta_msk) * BITS_PER_BYTE)
		iwl_mvm_disable_txq(mvm, i, i, IWL_MAX_TID_COUNT, 0);
}

/* Disable aggregations for a bitmap of TIDs for a given station */
static int iwl_mvm_invalidate_sta_queue(struct iwl_mvm *mvm, int queue,
					unsigned long disable_agg_tids,
					bool remove_queue)
{
	struct iwl_mvm_add_sta_cmd cmd = {};
	struct ieee80211_sta *sta;
	struct iwl_mvm_sta *mvmsta;
	u32 status;
	u8 sta_id;
	int ret;

	if (WARN_ON(iwl_mvm_has_new_tx_api(mvm)))
		return -EINVAL;

	spin_lock_bh(&mvm->queue_info_lock);
	sta_id = mvm->queue_info[queue].ra_sta_id;
	spin_unlock_bh(&mvm->queue_info_lock);

	rcu_read_lock();

	sta = rcu_dereference(mvm->fw_id_to_mac_id[sta_id]);

	if (WARN_ON_ONCE(IS_ERR_OR_NULL(sta))) {
		rcu_read_unlock();
		return -EINVAL;
	}

	mvmsta = iwl_mvm_sta_from_mac80211(sta);

	mvmsta->tid_disable_agg |= disable_agg_tids;

	cmd.mac_id_n_color = cpu_to_le32(mvmsta->mac_id_n_color);
	cmd.sta_id = mvmsta->sta_id;
	cmd.add_modify = STA_MODE_MODIFY;
	cmd.modify_mask = STA_MODIFY_QUEUES;
	if (disable_agg_tids)
		cmd.modify_mask |= STA_MODIFY_TID_DISABLE_TX;
	if (remove_queue)
		cmd.modify_mask |= STA_MODIFY_QUEUE_REMOVAL;
	cmd.tfd_queue_msk = cpu_to_le32(mvmsta->tfd_queue_msk);
	cmd.tid_disable_tx = cpu_to_le16(mvmsta->tid_disable_agg);

	rcu_read_unlock();

	/* Notify FW of queue removal from the STA queues */
	status = ADD_STA_SUCCESS;
	ret = iwl_mvm_send_cmd_pdu_status(mvm, ADD_STA,
					  iwl_mvm_add_sta_cmd_size(mvm),
					  &cmd, &status);

	return ret;
}

static int iwl_mvm_get_queue_agg_tids(struct iwl_mvm *mvm, int queue)
{
	struct ieee80211_sta *sta;
	struct iwl_mvm_sta *mvmsta;
	unsigned long tid_bitmap;
	unsigned long agg_tids = 0;
	u8 sta_id;
	int tid;

	lockdep_assert_held(&mvm->mutex);

	if (WARN_ON(iwl_mvm_has_new_tx_api(mvm)))
		return -EINVAL;

	spin_lock_bh(&mvm->queue_info_lock);
	sta_id = mvm->queue_info[queue].ra_sta_id;
	tid_bitmap = mvm->queue_info[queue].tid_bitmap;
	spin_unlock_bh(&mvm->queue_info_lock);

	sta = rcu_dereference_protected(mvm->fw_id_to_mac_id[sta_id],
					lockdep_is_held(&mvm->mutex));

	if (WARN_ON_ONCE(IS_ERR_OR_NULL(sta)))
		return -EINVAL;

	mvmsta = iwl_mvm_sta_from_mac80211(sta);

	spin_lock_bh(&mvmsta->lock);
	for_each_set_bit(tid, &tid_bitmap, IWL_MAX_TID_COUNT + 1) {
		if (mvmsta->tid_data[tid].state == IWL_AGG_ON)
			agg_tids |= BIT(tid);
	}
	spin_unlock_bh(&mvmsta->lock);

	return agg_tids;
}

/*
 * Remove a queue from a station's resources.
 * Note that this only marks as free. It DOESN'T delete a BA agreement, and
 * doesn't disable the queue
 */
static int iwl_mvm_remove_sta_queue_marking(struct iwl_mvm *mvm, int queue)
{
	struct ieee80211_sta *sta;
	struct iwl_mvm_sta *mvmsta;
	unsigned long tid_bitmap;
	unsigned long disable_agg_tids = 0;
	u8 sta_id;
	int tid;

	lockdep_assert_held(&mvm->mutex);

	if (WARN_ON(iwl_mvm_has_new_tx_api(mvm)))
		return -EINVAL;

	spin_lock_bh(&mvm->queue_info_lock);
	sta_id = mvm->queue_info[queue].ra_sta_id;
	tid_bitmap = mvm->queue_info[queue].tid_bitmap;
	spin_unlock_bh(&mvm->queue_info_lock);

	rcu_read_lock();

	sta = rcu_dereference(mvm->fw_id_to_mac_id[sta_id]);

	if (WARN_ON_ONCE(IS_ERR_OR_NULL(sta))) {
		rcu_read_unlock();
		return 0;
	}

	mvmsta = iwl_mvm_sta_from_mac80211(sta);

	spin_lock_bh(&mvmsta->lock);
	/* Unmap MAC queues and TIDs from this queue */
	for_each_set_bit(tid, &tid_bitmap, IWL_MAX_TID_COUNT + 1) {
		if (mvmsta->tid_data[tid].state == IWL_AGG_ON)
			disable_agg_tids |= BIT(tid);
		mvmsta->tid_data[tid].txq_id = IWL_MVM_INVALID_QUEUE;
	}

	mvmsta->tfd_queue_msk &= ~BIT(queue); /* Don't use this queue anymore */
	spin_unlock_bh(&mvmsta->lock);

	rcu_read_unlock();

	return disable_agg_tids;
}

static int iwl_mvm_free_inactive_queue(struct iwl_mvm *mvm, int queue,
				       bool same_sta)
{
	struct iwl_mvm_sta *mvmsta;
	u8 txq_curr_ac, sta_id, tid;
	unsigned long disable_agg_tids = 0;
	int ret;

	lockdep_assert_held(&mvm->mutex);

	if (WARN_ON(iwl_mvm_has_new_tx_api(mvm)))
		return -EINVAL;

	spin_lock_bh(&mvm->queue_info_lock);
	txq_curr_ac = mvm->queue_info[queue].mac80211_ac;
	sta_id = mvm->queue_info[queue].ra_sta_id;
	tid = mvm->queue_info[queue].txq_tid;
	spin_unlock_bh(&mvm->queue_info_lock);

	mvmsta = iwl_mvm_sta_from_staid_protected(mvm, sta_id);
	if (WARN_ON(!mvmsta))
		return -EINVAL;

	disable_agg_tids = iwl_mvm_remove_sta_queue_marking(mvm, queue);
	/* Disable the queue */
	if (disable_agg_tids)
		iwl_mvm_invalidate_sta_queue(mvm, queue,
					     disable_agg_tids, false);

	ret = iwl_mvm_disable_txq(mvm, queue,
				  mvmsta->vif->hw_queue[txq_curr_ac],
				  tid, 0);
	if (ret) {
		/* Re-mark the inactive queue as inactive */
		spin_lock_bh(&mvm->queue_info_lock);
		mvm->queue_info[queue].status = IWL_MVM_QUEUE_INACTIVE;
		spin_unlock_bh(&mvm->queue_info_lock);
		IWL_ERR(mvm,
			"Failed to free inactive queue %d (ret=%d)\n",
			queue, ret);

		return ret;
	}

	/* If TXQ is allocated to another STA, update removal in FW */
	if (!same_sta)
		iwl_mvm_invalidate_sta_queue(mvm, queue, 0, true);

	return 0;
}

static int iwl_mvm_get_shared_queue(struct iwl_mvm *mvm,
				    unsigned long tfd_queue_mask, u8 ac)
{
	int queue = 0;
	u8 ac_to_queue[IEEE80211_NUM_ACS];
	int i;

	lockdep_assert_held(&mvm->queue_info_lock);
	if (WARN_ON(iwl_mvm_has_new_tx_api(mvm)))
		return -EINVAL;

	memset(&ac_to_queue, IEEE80211_INVAL_HW_QUEUE, sizeof(ac_to_queue));

	/* See what ACs the existing queues for this STA have */
	for_each_set_bit(i, &tfd_queue_mask, IWL_MVM_DQA_MAX_DATA_QUEUE) {
		/* Only DATA queues can be shared */
		if (i < IWL_MVM_DQA_MIN_DATA_QUEUE &&
		    i != IWL_MVM_DQA_BSS_CLIENT_QUEUE)
			continue;

		/* Don't try and take queues being reconfigured */
		if (mvm->queue_info[queue].status ==
		    IWL_MVM_QUEUE_RECONFIGURING)
			continue;

		ac_to_queue[mvm->queue_info[i].mac80211_ac] = i;
	}

	/*
	 * The queue to share is chosen only from DATA queues as follows (in
	 * descending priority):
	 * 1. An AC_BE queue
	 * 2. Same AC queue
	 * 3. Highest AC queue that is lower than new AC
	 * 4. Any existing AC (there always is at least 1 DATA queue)
	 */

	/* Priority 1: An AC_BE queue */
	if (ac_to_queue[IEEE80211_AC_BE] != IEEE80211_INVAL_HW_QUEUE)
		queue = ac_to_queue[IEEE80211_AC_BE];
	/* Priority 2: Same AC queue */
	else if (ac_to_queue[ac] != IEEE80211_INVAL_HW_QUEUE)
		queue = ac_to_queue[ac];
	/* Priority 3a: If new AC is VO and VI exists - use VI */
	else if (ac == IEEE80211_AC_VO &&
		 ac_to_queue[IEEE80211_AC_VI] != IEEE80211_INVAL_HW_QUEUE)
		queue = ac_to_queue[IEEE80211_AC_VI];
	/* Priority 3b: No BE so only AC less than the new one is BK */
	else if (ac_to_queue[IEEE80211_AC_BK] != IEEE80211_INVAL_HW_QUEUE)
		queue = ac_to_queue[IEEE80211_AC_BK];
	/* Priority 4a: No BE nor BK - use VI if exists */
	else if (ac_to_queue[IEEE80211_AC_VI] != IEEE80211_INVAL_HW_QUEUE)
		queue = ac_to_queue[IEEE80211_AC_VI];
	/* Priority 4b: No BE, BK nor VI - use VO if exists */
	else if (ac_to_queue[IEEE80211_AC_VO] != IEEE80211_INVAL_HW_QUEUE)
		queue = ac_to_queue[IEEE80211_AC_VO];

	/* Make sure queue found (or not) is legal */
	if (!iwl_mvm_is_dqa_data_queue(mvm, queue) &&
	    !iwl_mvm_is_dqa_mgmt_queue(mvm, queue) &&
	    (queue != IWL_MVM_DQA_BSS_CLIENT_QUEUE)) {
		IWL_ERR(mvm, "No DATA queues available to share\n");
		return -ENOSPC;
	}

	/* Make sure the queue isn't in the middle of being reconfigured */
	if (mvm->queue_info[queue].status == IWL_MVM_QUEUE_RECONFIGURING) {
		IWL_ERR(mvm,
			"TXQ %d is in the middle of re-config - try again\n",
			queue);
		return -EBUSY;
	}

	return queue;
}

/*
 * If a given queue has a higher AC than the TID stream that is being compared
 * to, the queue needs to be redirected to the lower AC. This function does that
 * in such a case, otherwise - if no redirection required - it does nothing,
 * unless the %force param is true.
 */
int iwl_mvm_scd_queue_redirect(struct iwl_mvm *mvm, int queue, int tid,
			       int ac, int ssn, unsigned int wdg_timeout,
			       bool force)
{
	struct iwl_scd_txq_cfg_cmd cmd = {
		.scd_queue = queue,
		.action = SCD_CFG_DISABLE_QUEUE,
	};
	bool shared_queue;
	unsigned long mq;
	int ret;

	if (WARN_ON(iwl_mvm_has_new_tx_api(mvm)))
		return -EINVAL;

	/*
	 * If the AC is lower than current one - FIFO needs to be redirected to
	 * the lowest one of the streams in the queue. Check if this is needed
	 * here.
	 * Notice that the enum ieee80211_ac_numbers is "flipped", so BK is with
	 * value 3 and VO with value 0, so to check if ac X is lower than ac Y
	 * we need to check if the numerical value of X is LARGER than of Y.
	 */
	spin_lock_bh(&mvm->queue_info_lock);
	if (ac <= mvm->queue_info[queue].mac80211_ac && !force) {
		spin_unlock_bh(&mvm->queue_info_lock);

		IWL_DEBUG_TX_QUEUES(mvm,
				    "No redirection needed on TXQ #%d\n",
				    queue);
		return 0;
	}

	cmd.sta_id = mvm->queue_info[queue].ra_sta_id;
	cmd.tx_fifo = iwl_mvm_ac_to_tx_fifo[mvm->queue_info[queue].mac80211_ac];
	cmd.tid = mvm->queue_info[queue].txq_tid;
	mq = mvm->hw_queue_to_mac80211[queue];
	shared_queue = (mvm->queue_info[queue].hw_queue_refcount > 1);
	spin_unlock_bh(&mvm->queue_info_lock);

	IWL_DEBUG_TX_QUEUES(mvm, "Redirecting TXQ #%d to FIFO #%d\n",
			    queue, iwl_mvm_ac_to_tx_fifo[ac]);

	/* Stop MAC queues and wait for this queue to empty */
	iwl_mvm_stop_mac_queues(mvm, mq);
	ret = iwl_trans_wait_tx_queues_empty(mvm->trans, BIT(queue));
	if (ret) {
		IWL_ERR(mvm, "Error draining queue %d before reconfig\n",
			queue);
		ret = -EIO;
		goto out;
	}

	/* Before redirecting the queue we need to de-activate it */
	iwl_trans_txq_disable(mvm->trans, queue, false);
	ret = iwl_mvm_send_cmd_pdu(mvm, SCD_QUEUE_CFG, 0, sizeof(cmd), &cmd);
	if (ret)
		IWL_ERR(mvm, "Failed SCD disable TXQ %d (ret=%d)\n", queue,
			ret);

	/* Make sure the SCD wrptr is correctly set before reconfiguring */
	iwl_trans_txq_enable_cfg(mvm->trans, queue, ssn, NULL, wdg_timeout);

	/* Update the TID "owner" of the queue */
	spin_lock_bh(&mvm->queue_info_lock);
	mvm->queue_info[queue].txq_tid = tid;
	spin_unlock_bh(&mvm->queue_info_lock);

	/* TODO: Work-around SCD bug when moving back by multiples of 0x40 */

	/* Redirect to lower AC */
	iwl_mvm_reconfig_scd(mvm, queue, iwl_mvm_ac_to_tx_fifo[ac],
			     cmd.sta_id, tid, LINK_QUAL_AGG_FRAME_LIMIT_DEF,
			     ssn);

	/* Update AC marking of the queue */
	spin_lock_bh(&mvm->queue_info_lock);
	mvm->queue_info[queue].mac80211_ac = ac;
	spin_unlock_bh(&mvm->queue_info_lock);

	/*
	 * Mark queue as shared in transport if shared
	 * Note this has to be done after queue enablement because enablement
	 * can also set this value, and there is no indication there to shared
	 * queues
	 */
	if (shared_queue)
		iwl_trans_txq_set_shared_mode(mvm->trans, queue, true);

out:
	/* Continue using the MAC queues */
	iwl_mvm_start_mac_queues(mvm, mq);

	return ret;
}

static int iwl_mvm_sta_alloc_queue_tvqm(struct iwl_mvm *mvm,
					struct ieee80211_sta *sta, u8 ac,
					int tid)
{
	struct iwl_mvm_sta *mvmsta = iwl_mvm_sta_from_mac80211(sta);
	unsigned int wdg_timeout =
		iwl_mvm_get_wd_timeout(mvm, mvmsta->vif, false, false);
	u8 mac_queue = mvmsta->vif->hw_queue[ac];
	int queue = -1;

	lockdep_assert_held(&mvm->mutex);

	IWL_DEBUG_TX_QUEUES(mvm,
			    "Allocating queue for sta %d on tid %d\n",
			    mvmsta->sta_id, tid);
	queue = iwl_mvm_tvqm_enable_txq(mvm, mac_queue, mvmsta->sta_id, tid,
					wdg_timeout);
	if (queue < 0)
		return queue;

	IWL_DEBUG_TX_QUEUES(mvm, "Allocated queue is %d\n", queue);

	spin_lock_bh(&mvmsta->lock);
	mvmsta->tid_data[tid].txq_id = queue;
	mvmsta->tid_data[tid].is_tid_active = true;
	spin_unlock_bh(&mvmsta->lock);

	return 0;
}

static int iwl_mvm_sta_alloc_queue(struct iwl_mvm *mvm,
				   struct ieee80211_sta *sta, u8 ac, int tid,
				   struct ieee80211_hdr *hdr)
{
	struct iwl_mvm_sta *mvmsta = iwl_mvm_sta_from_mac80211(sta);
	struct iwl_trans_txq_scd_cfg cfg = {
		.fifo = iwl_mvm_ac_to_tx_fifo[ac],
		.sta_id = mvmsta->sta_id,
		.tid = tid,
		.frame_limit = IWL_FRAME_LIMIT,
	};
	unsigned int wdg_timeout =
		iwl_mvm_get_wd_timeout(mvm, mvmsta->vif, false, false);
	u8 mac_queue = mvmsta->vif->hw_queue[ac];
	int queue = -1;
	bool using_inactive_queue = false, same_sta = false;
	unsigned long disable_agg_tids = 0;
	enum iwl_mvm_agg_state queue_state;
	bool shared_queue = false, inc_ssn;
	int ssn;
	unsigned long tfd_queue_mask;
	int ret;

	lockdep_assert_held(&mvm->mutex);

	if (iwl_mvm_has_new_tx_api(mvm))
		return iwl_mvm_sta_alloc_queue_tvqm(mvm, sta, ac, tid);

	spin_lock_bh(&mvmsta->lock);
	tfd_queue_mask = mvmsta->tfd_queue_msk;
	spin_unlock_bh(&mvmsta->lock);

	spin_lock_bh(&mvm->queue_info_lock);

	/*
	 * Non-QoS, QoS NDP and MGMT frames should go to a MGMT queue, if one
	 * exists
	 */
	if (!ieee80211_is_data_qos(hdr->frame_control) ||
	    ieee80211_is_qos_nullfunc(hdr->frame_control)) {
		queue = iwl_mvm_find_free_queue(mvm, mvmsta->sta_id,
						IWL_MVM_DQA_MIN_MGMT_QUEUE,
						IWL_MVM_DQA_MAX_MGMT_QUEUE);
		if (queue >= IWL_MVM_DQA_MIN_MGMT_QUEUE)
			IWL_DEBUG_TX_QUEUES(mvm, "Found free MGMT queue #%d\n",
					    queue);

		/* If no such queue is found, we'll use a DATA queue instead */
	}

	if ((queue < 0 && mvmsta->reserved_queue != IEEE80211_INVAL_HW_QUEUE) &&
	    (mvm->queue_info[mvmsta->reserved_queue].status ==
	     IWL_MVM_QUEUE_RESERVED ||
	     mvm->queue_info[mvmsta->reserved_queue].status ==
	     IWL_MVM_QUEUE_INACTIVE)) {
		queue = mvmsta->reserved_queue;
		mvm->queue_info[queue].reserved = true;
		IWL_DEBUG_TX_QUEUES(mvm, "Using reserved queue #%d\n", queue);
	}

	if (queue < 0)
		queue = iwl_mvm_find_free_queue(mvm, mvmsta->sta_id,
						IWL_MVM_DQA_MIN_DATA_QUEUE,
						IWL_MVM_DQA_MAX_DATA_QUEUE);

	/*
	 * Check if this queue is already allocated but inactive.
	 * In such a case, we'll need to first free this queue before enabling
	 * it again, so we'll mark it as reserved to make sure no new traffic
	 * arrives on it
	 */
	if (queue > 0 &&
	    mvm->queue_info[queue].status == IWL_MVM_QUEUE_INACTIVE) {
		mvm->queue_info[queue].status = IWL_MVM_QUEUE_RESERVED;
		using_inactive_queue = true;
		same_sta = mvm->queue_info[queue].ra_sta_id == mvmsta->sta_id;
		IWL_DEBUG_TX_QUEUES(mvm,
				    "Re-assigning TXQ %d: sta_id=%d, tid=%d\n",
				    queue, mvmsta->sta_id, tid);
	}

	/* No free queue - we'll have to share */
	if (queue <= 0) {
		queue = iwl_mvm_get_shared_queue(mvm, tfd_queue_mask, ac);
		if (queue > 0) {
			shared_queue = true;
			mvm->queue_info[queue].status = IWL_MVM_QUEUE_SHARED;
		}
	}

	/*
	 * Mark TXQ as ready, even though it hasn't been fully configured yet,
	 * to make sure no one else takes it.
	 * This will allow avoiding re-acquiring the lock at the end of the
	 * configuration. On error we'll mark it back as free.
	 */
	if ((queue > 0) && !shared_queue)
		mvm->queue_info[queue].status = IWL_MVM_QUEUE_READY;

	spin_unlock_bh(&mvm->queue_info_lock);

	/* This shouldn't happen - out of queues */
	if (WARN_ON(queue <= 0)) {
		IWL_ERR(mvm, "No available queues for tid %d on sta_id %d\n",
			tid, cfg.sta_id);
		return queue;
	}

	/*
	 * Actual en/disablement of aggregations is through the ADD_STA HCMD,
	 * but for configuring the SCD to send A-MPDUs we need to mark the queue
	 * as aggregatable.
	 * Mark all DATA queues as allowing to be aggregated at some point
	 */
	cfg.aggregate = (queue >= IWL_MVM_DQA_MIN_DATA_QUEUE ||
			 queue == IWL_MVM_DQA_BSS_CLIENT_QUEUE);

	/*
	 * If this queue was previously inactive (idle) - we need to free it
	 * first
	 */
	if (using_inactive_queue) {
		ret = iwl_mvm_free_inactive_queue(mvm, queue, same_sta);
		if (ret)
			return ret;
	}

	IWL_DEBUG_TX_QUEUES(mvm,
			    "Allocating %squeue #%d to sta %d on tid %d\n",
			    shared_queue ? "shared " : "", queue,
			    mvmsta->sta_id, tid);

	if (shared_queue) {
		/* Disable any open aggs on this queue */
		disable_agg_tids = iwl_mvm_get_queue_agg_tids(mvm, queue);

		if (disable_agg_tids) {
			IWL_DEBUG_TX_QUEUES(mvm, "Disabling aggs on queue %d\n",
					    queue);
			iwl_mvm_invalidate_sta_queue(mvm, queue,
						     disable_agg_tids, false);
		}
	}

	ssn = IEEE80211_SEQ_TO_SN(le16_to_cpu(hdr->seq_ctrl));
	inc_ssn = iwl_mvm_enable_txq(mvm, queue, mac_queue,
				     ssn, &cfg, wdg_timeout);
	if (inc_ssn) {
		ssn = (ssn + 1) & IEEE80211_SCTL_SEQ;
		le16_add_cpu(&hdr->seq_ctrl, 0x10);
	}

	/*
	 * Mark queue as shared in transport if shared
	 * Note this has to be done after queue enablement because enablement
	 * can also set this value, and there is no indication there to shared
	 * queues
	 */
	if (shared_queue)
		iwl_trans_txq_set_shared_mode(mvm->trans, queue, true);

	spin_lock_bh(&mvmsta->lock);
	/*
	 * This looks racy, but it is not. We have only one packet for
	 * this ra/tid in our Tx path since we stop the Qdisc when we
	 * need to allocate a new TFD queue.
	 */
	if (inc_ssn)
		mvmsta->tid_data[tid].seq_number += 0x10;
	mvmsta->tid_data[tid].txq_id = queue;
	mvmsta->tid_data[tid].is_tid_active = true;
	mvmsta->tfd_queue_msk |= BIT(queue);
	queue_state = mvmsta->tid_data[tid].state;

	if (mvmsta->reserved_queue == queue)
		mvmsta->reserved_queue = IEEE80211_INVAL_HW_QUEUE;
	spin_unlock_bh(&mvmsta->lock);

	if (!shared_queue) {
		ret = iwl_mvm_sta_send_to_fw(mvm, sta, true, STA_MODIFY_QUEUES);
		if (ret)
			goto out_err;

		/* If we need to re-enable aggregations... */
		if (queue_state == IWL_AGG_ON) {
			ret = iwl_mvm_sta_tx_agg(mvm, sta, tid, queue, true);
			if (ret)
				goto out_err;
		}
	} else {
		/* Redirect queue, if needed */
		ret = iwl_mvm_scd_queue_redirect(mvm, queue, tid, ac, ssn,
						 wdg_timeout, false);
		if (ret)
			goto out_err;
	}

	return 0;

out_err:
	iwl_mvm_disable_txq(mvm, queue, mac_queue, tid, 0);

	return ret;
}

static void iwl_mvm_change_queue_owner(struct iwl_mvm *mvm, int queue)
{
	struct iwl_scd_txq_cfg_cmd cmd = {
		.scd_queue = queue,
		.action = SCD_CFG_UPDATE_QUEUE_TID,
	};
	int tid;
	unsigned long tid_bitmap;
	int ret;

	lockdep_assert_held(&mvm->mutex);

	if (WARN_ON(iwl_mvm_has_new_tx_api(mvm)))
		return;

	spin_lock_bh(&mvm->queue_info_lock);
	tid_bitmap = mvm->queue_info[queue].tid_bitmap;
	spin_unlock_bh(&mvm->queue_info_lock);

	if (WARN(!tid_bitmap, "TXQ %d has no tids assigned to it\n", queue))
		return;

	/* Find any TID for queue */
	tid = find_first_bit(&tid_bitmap, IWL_MAX_TID_COUNT + 1);
	cmd.tid = tid;
	cmd.tx_fifo = iwl_mvm_ac_to_tx_fifo[tid_to_mac80211_ac[tid]];

	ret = iwl_mvm_send_cmd_pdu(mvm, SCD_QUEUE_CFG, 0, sizeof(cmd), &cmd);
	if (ret) {
		IWL_ERR(mvm, "Failed to update owner of TXQ %d (ret=%d)\n",
			queue, ret);
		return;
	}

	spin_lock_bh(&mvm->queue_info_lock);
	mvm->queue_info[queue].txq_tid = tid;
	spin_unlock_bh(&mvm->queue_info_lock);
	IWL_DEBUG_TX_QUEUES(mvm, "Changed TXQ %d ownership to tid %d\n",
			    queue, tid);
}

static void iwl_mvm_unshare_queue(struct iwl_mvm *mvm, int queue)
{
	struct ieee80211_sta *sta;
	struct iwl_mvm_sta *mvmsta;
	u8 sta_id;
	int tid = -1;
	unsigned long tid_bitmap;
	unsigned int wdg_timeout;
	int ssn;
	int ret = true;

	/* queue sharing is disabled on new TX path */
	if (WARN_ON(iwl_mvm_has_new_tx_api(mvm)))
		return;

	lockdep_assert_held(&mvm->mutex);

	spin_lock_bh(&mvm->queue_info_lock);
	sta_id = mvm->queue_info[queue].ra_sta_id;
	tid_bitmap = mvm->queue_info[queue].tid_bitmap;
	spin_unlock_bh(&mvm->queue_info_lock);

	/* Find TID for queue, and make sure it is the only one on the queue */
	tid = find_first_bit(&tid_bitmap, IWL_MAX_TID_COUNT + 1);
	if (tid_bitmap != BIT(tid)) {
		IWL_ERR(mvm, "Failed to unshare q %d, active tids=0x%lx\n",
			queue, tid_bitmap);
		return;
	}

	IWL_DEBUG_TX_QUEUES(mvm, "Unsharing TXQ %d, keeping tid %d\n", queue,
			    tid);

	sta = rcu_dereference_protected(mvm->fw_id_to_mac_id[sta_id],
					lockdep_is_held(&mvm->mutex));

	if (WARN_ON_ONCE(IS_ERR_OR_NULL(sta)))
		return;

	mvmsta = iwl_mvm_sta_from_mac80211(sta);
	wdg_timeout = iwl_mvm_get_wd_timeout(mvm, mvmsta->vif, false, false);

	ssn = IEEE80211_SEQ_TO_SN(mvmsta->tid_data[tid].seq_number);

	ret = iwl_mvm_scd_queue_redirect(mvm, queue, tid,
					 tid_to_mac80211_ac[tid], ssn,
					 wdg_timeout, true);
	if (ret) {
		IWL_ERR(mvm, "Failed to redirect TXQ %d\n", queue);
		return;
	}

	/* If aggs should be turned back on - do it */
	if (mvmsta->tid_data[tid].state == IWL_AGG_ON) {
		struct iwl_mvm_add_sta_cmd cmd = {0};

		mvmsta->tid_disable_agg &= ~BIT(tid);

		cmd.mac_id_n_color = cpu_to_le32(mvmsta->mac_id_n_color);
		cmd.sta_id = mvmsta->sta_id;
		cmd.add_modify = STA_MODE_MODIFY;
		cmd.modify_mask = STA_MODIFY_TID_DISABLE_TX;
		cmd.tfd_queue_msk = cpu_to_le32(mvmsta->tfd_queue_msk);
		cmd.tid_disable_tx = cpu_to_le16(mvmsta->tid_disable_agg);

		ret = iwl_mvm_send_cmd_pdu(mvm, ADD_STA, CMD_ASYNC,
					   iwl_mvm_add_sta_cmd_size(mvm), &cmd);
		if (!ret) {
			IWL_DEBUG_TX_QUEUES(mvm,
					    "TXQ #%d is now aggregated again\n",
					    queue);

			/* Mark queue intenally as aggregating again */
			iwl_trans_txq_set_shared_mode(mvm->trans, queue, false);
		}
	}

	spin_lock_bh(&mvm->queue_info_lock);
	mvm->queue_info[queue].status = IWL_MVM_QUEUE_READY;
	spin_unlock_bh(&mvm->queue_info_lock);
}

static inline u8 iwl_mvm_tid_to_ac_queue(int tid)
{
	if (tid == IWL_MAX_TID_COUNT)
		return IEEE80211_AC_VO; /* MGMT */

	return tid_to_mac80211_ac[tid];
}

static void iwl_mvm_tx_deferred_stream(struct iwl_mvm *mvm,
				       struct ieee80211_sta *sta, int tid)
{
	struct iwl_mvm_sta *mvmsta = iwl_mvm_sta_from_mac80211(sta);
	struct iwl_mvm_tid_data *tid_data = &mvmsta->tid_data[tid];
	struct sk_buff *skb;
	struct ieee80211_hdr *hdr;
	struct sk_buff_head deferred_tx;
	u8 mac_queue;
	bool no_queue = false; /* Marks if there is a problem with the queue */
	u8 ac;

	lockdep_assert_held(&mvm->mutex);

	skb = skb_peek(&tid_data->deferred_tx_frames);
	if (!skb)
		return;
	hdr = (void *)skb->data;

	ac = iwl_mvm_tid_to_ac_queue(tid);
	mac_queue = IEEE80211_SKB_CB(skb)->hw_queue;

	if (tid_data->txq_id == IWL_MVM_INVALID_QUEUE &&
	    iwl_mvm_sta_alloc_queue(mvm, sta, ac, tid, hdr)) {
		IWL_ERR(mvm,
			"Can't alloc TXQ for sta %d tid %d - dropping frame\n",
			mvmsta->sta_id, tid);

		/*
		 * Mark queue as problematic so later the deferred traffic is
		 * freed, as we can do nothing with it
		 */
		no_queue = true;
	}

	__skb_queue_head_init(&deferred_tx);

	/* Disable bottom-halves when entering TX path */
	local_bh_disable();
	spin_lock(&mvmsta->lock);
	skb_queue_splice_init(&tid_data->deferred_tx_frames, &deferred_tx);
	mvmsta->deferred_traffic_tid_map &= ~BIT(tid);
	spin_unlock(&mvmsta->lock);

	while ((skb = __skb_dequeue(&deferred_tx)))
		if (no_queue || iwl_mvm_tx_skb(mvm, skb, sta))
			ieee80211_free_txskb(mvm->hw, skb);
	local_bh_enable();

	/* Wake queue */
	iwl_mvm_start_mac_queues(mvm, BIT(mac_queue));
}

void iwl_mvm_add_new_dqa_stream_wk(struct work_struct *wk)
{
	struct iwl_mvm *mvm = container_of(wk, struct iwl_mvm,
					   add_stream_wk);
	struct ieee80211_sta *sta;
	struct iwl_mvm_sta *mvmsta;
	unsigned long deferred_tid_traffic;
	int queue, sta_id, tid;

	/* Check inactivity of queues */
	iwl_mvm_inactivity_check(mvm);

	mutex_lock(&mvm->mutex);

	/* No queue reconfiguration in TVQM mode */
	if (iwl_mvm_has_new_tx_api(mvm))
		goto alloc_queues;

	/* Reconfigure queues requiring reconfiguation */
	for (queue = 0; queue < ARRAY_SIZE(mvm->queue_info); queue++) {
		bool reconfig;
		bool change_owner;

		spin_lock_bh(&mvm->queue_info_lock);
		reconfig = (mvm->queue_info[queue].status ==
			    IWL_MVM_QUEUE_RECONFIGURING);

		/*
		 * We need to take into account a situation in which a TXQ was
		 * allocated to TID x, and then turned shared by adding TIDs y
		 * and z. If TID x becomes inactive and is removed from the TXQ,
		 * ownership must be given to one of the remaining TIDs.
		 * This is mainly because if TID x continues - a new queue can't
		 * be allocated for it as long as it is an owner of another TXQ.
		 */
		change_owner = !(mvm->queue_info[queue].tid_bitmap &
				 BIT(mvm->queue_info[queue].txq_tid)) &&
			       (mvm->queue_info[queue].status ==
				IWL_MVM_QUEUE_SHARED);
		spin_unlock_bh(&mvm->queue_info_lock);

		if (reconfig)
			iwl_mvm_unshare_queue(mvm, queue);
		else if (change_owner)
			iwl_mvm_change_queue_owner(mvm, queue);
	}

alloc_queues:
	/* Go over all stations with deferred traffic */
	for_each_set_bit(sta_id, mvm->sta_deferred_frames,
			 IWL_MVM_STATION_COUNT) {
		clear_bit(sta_id, mvm->sta_deferred_frames);
		sta = rcu_dereference_protected(mvm->fw_id_to_mac_id[sta_id],
						lockdep_is_held(&mvm->mutex));
		if (IS_ERR_OR_NULL(sta))
			continue;

		mvmsta = iwl_mvm_sta_from_mac80211(sta);
		deferred_tid_traffic = mvmsta->deferred_traffic_tid_map;

		for_each_set_bit(tid, &deferred_tid_traffic,
				 IWL_MAX_TID_COUNT + 1)
			iwl_mvm_tx_deferred_stream(mvm, sta, tid);
	}

	mutex_unlock(&mvm->mutex);
}

static int iwl_mvm_reserve_sta_stream(struct iwl_mvm *mvm,
				      struct ieee80211_sta *sta,
				      enum nl80211_iftype vif_type)
{
	struct iwl_mvm_sta *mvmsta = iwl_mvm_sta_from_mac80211(sta);
	int queue;
	bool using_inactive_queue = false, same_sta = false;

	/* queue reserving is disabled on new TX path */
	if (WARN_ON(iwl_mvm_has_new_tx_api(mvm)))
		return 0;

	/*
	 * Check for inactive queues, so we don't reach a situation where we
	 * can't add a STA due to a shortage in queues that doesn't really exist
	 */
	iwl_mvm_inactivity_check(mvm);

	spin_lock_bh(&mvm->queue_info_lock);

	/* Make sure we have free resources for this STA */
	if (vif_type == NL80211_IFTYPE_STATION && !sta->tdls &&
	    !mvm->queue_info[IWL_MVM_DQA_BSS_CLIENT_QUEUE].hw_queue_refcount &&
	    (mvm->queue_info[IWL_MVM_DQA_BSS_CLIENT_QUEUE].status ==
	     IWL_MVM_QUEUE_FREE))
		queue = IWL_MVM_DQA_BSS_CLIENT_QUEUE;
	else
		queue = iwl_mvm_find_free_queue(mvm, mvmsta->sta_id,
						IWL_MVM_DQA_MIN_DATA_QUEUE,
						IWL_MVM_DQA_MAX_DATA_QUEUE);
	if (queue < 0) {
		spin_unlock_bh(&mvm->queue_info_lock);
		IWL_ERR(mvm, "No available queues for new station\n");
		return -ENOSPC;
	} else if (mvm->queue_info[queue].status == IWL_MVM_QUEUE_INACTIVE) {
		/*
		 * If this queue is already allocated but inactive we'll need to
		 * first free this queue before enabling it again, we'll mark
		 * it as reserved to make sure no new traffic arrives on it
		 */
		using_inactive_queue = true;
		same_sta = mvm->queue_info[queue].ra_sta_id == mvmsta->sta_id;
	}
	mvm->queue_info[queue].status = IWL_MVM_QUEUE_RESERVED;

	spin_unlock_bh(&mvm->queue_info_lock);

	mvmsta->reserved_queue = queue;

	if (using_inactive_queue)
		iwl_mvm_free_inactive_queue(mvm, queue, same_sta);

	IWL_DEBUG_TX_QUEUES(mvm, "Reserving data queue #%d for sta_id %d\n",
			    queue, mvmsta->sta_id);

	return 0;
}

/*
 * In DQA mode, after a HW restart the queues should be allocated as before, in
 * order to avoid race conditions when there are shared queues. This function
 * does the re-mapping and queue allocation.
 *
 * Note that re-enabling aggregations isn't done in this function.
 */
static void iwl_mvm_realloc_queues_after_restart(struct iwl_mvm *mvm,
						 struct iwl_mvm_sta *mvm_sta)
{
	unsigned int wdg_timeout =
			iwl_mvm_get_wd_timeout(mvm, mvm_sta->vif, false, false);
	int i;
	struct iwl_trans_txq_scd_cfg cfg = {
		.sta_id = mvm_sta->sta_id,
		.frame_limit = IWL_FRAME_LIMIT,
	};

	/* Make sure reserved queue is still marked as such (if allocated) */
	if (mvm_sta->reserved_queue != IEEE80211_INVAL_HW_QUEUE)
		mvm->queue_info[mvm_sta->reserved_queue].status =
			IWL_MVM_QUEUE_RESERVED;

	for (i = 0; i <= IWL_MAX_TID_COUNT; i++) {
		struct iwl_mvm_tid_data *tid_data = &mvm_sta->tid_data[i];
		int txq_id = tid_data->txq_id;
		int ac;
		u8 mac_queue;

		if (txq_id == IWL_MVM_INVALID_QUEUE)
			continue;

		skb_queue_head_init(&tid_data->deferred_tx_frames);

		ac = tid_to_mac80211_ac[i];
		mac_queue = mvm_sta->vif->hw_queue[ac];

		if (iwl_mvm_has_new_tx_api(mvm)) {
			IWL_DEBUG_TX_QUEUES(mvm,
					    "Re-mapping sta %d tid %d\n",
					    mvm_sta->sta_id, i);
			txq_id = iwl_mvm_tvqm_enable_txq(mvm, mac_queue,
							 mvm_sta->sta_id,
							 i, wdg_timeout);
			tid_data->txq_id = txq_id;
		} else {
			u16 seq = IEEE80211_SEQ_TO_SN(tid_data->seq_number);

			cfg.tid = i;
			cfg.fifo = iwl_mvm_ac_to_tx_fifo[ac];
			cfg.aggregate = (txq_id >= IWL_MVM_DQA_MIN_DATA_QUEUE ||
					 txq_id ==
					 IWL_MVM_DQA_BSS_CLIENT_QUEUE);

			IWL_DEBUG_TX_QUEUES(mvm,
					    "Re-mapping sta %d tid %d to queue %d\n",
					    mvm_sta->sta_id, i, txq_id);

			iwl_mvm_enable_txq(mvm, txq_id, mac_queue, seq, &cfg,
					   wdg_timeout);
			mvm->queue_info[txq_id].status = IWL_MVM_QUEUE_READY;
		}
	}

	atomic_set(&mvm->pending_frames[mvm_sta->sta_id], 0);
}

int iwl_mvm_add_sta(struct iwl_mvm *mvm,
		    struct ieee80211_vif *vif,
		    struct ieee80211_sta *sta)
{
	struct iwl_mvm_vif *mvmvif = iwl_mvm_vif_from_mac80211(vif);
	struct iwl_mvm_sta *mvm_sta = iwl_mvm_sta_from_mac80211(sta);
	struct iwl_mvm_rxq_dup_data *dup_data;
	int i, ret, sta_id;

	lockdep_assert_held(&mvm->mutex);

	if (!test_bit(IWL_MVM_STATUS_IN_HW_RESTART, &mvm->status))
		sta_id = iwl_mvm_find_free_sta_id(mvm,
						  ieee80211_vif_type_p2p(vif));
	else
		sta_id = mvm_sta->sta_id;

	if (sta_id == IWL_MVM_INVALID_STA)
		return -ENOSPC;

	spin_lock_init(&mvm_sta->lock);

	/* In DQA mode, if this is a HW restart, re-alloc existing queues */
	if (iwl_mvm_is_dqa_supported(mvm) &&
	    test_bit(IWL_MVM_STATUS_IN_HW_RESTART, &mvm->status)) {
		iwl_mvm_realloc_queues_after_restart(mvm, mvm_sta);
		goto update_fw;
	}

	mvm_sta->sta_id = sta_id;
	mvm_sta->mac_id_n_color = FW_CMD_ID_AND_COLOR(mvmvif->id,
						      mvmvif->color);
	mvm_sta->vif = vif;
	if (!mvm->trans->cfg->gen2)
		mvm_sta->max_agg_bufsize = LINK_QUAL_AGG_FRAME_LIMIT_DEF;
	else
		mvm_sta->max_agg_bufsize = LINK_QUAL_AGG_FRAME_LIMIT_GEN2_DEF;
	mvm_sta->tx_protection = 0;
	mvm_sta->tt_tx_protection = false;
	mvm_sta->sta_type = sta->tdls ? IWL_STA_TDLS_LINK : IWL_STA_LINK;

	/* HW restart, don't assume the memory has been zeroed */
	atomic_set(&mvm->pending_frames[sta_id], 0);
	mvm_sta->tid_disable_agg = 0xffff; /* No aggs at first */
	mvm_sta->tfd_queue_msk = 0;

	/*
	 * Allocate new queues for a TDLS station, unless we're in DQA mode,
	 * and then they'll be allocated dynamically
	 */
	if (!iwl_mvm_is_dqa_supported(mvm) && sta->tdls) {
		ret = iwl_mvm_tdls_sta_init(mvm, sta);
		if (ret)
			return ret;
	} else if (!iwl_mvm_is_dqa_supported(mvm)) {
		for (i = 0; i < IEEE80211_NUM_ACS; i++)
			if (vif->hw_queue[i] != IEEE80211_INVAL_HW_QUEUE)
				mvm_sta->tfd_queue_msk |= BIT(vif->hw_queue[i]);
	}

	/* for HW restart - reset everything but the sequence number */
	for (i = 0; i <= IWL_MAX_TID_COUNT; i++) {
		u16 seq = mvm_sta->tid_data[i].seq_number;
		memset(&mvm_sta->tid_data[i], 0, sizeof(mvm_sta->tid_data[i]));
		mvm_sta->tid_data[i].seq_number = seq;

		if (!iwl_mvm_is_dqa_supported(mvm))
			continue;

		/*
		 * Mark all queues for this STA as unallocated and defer TX
		 * frames until the queue is allocated
		 */
		mvm_sta->tid_data[i].txq_id = IWL_MVM_INVALID_QUEUE;
		skb_queue_head_init(&mvm_sta->tid_data[i].deferred_tx_frames);
	}
	mvm_sta->deferred_traffic_tid_map = 0;
	mvm_sta->agg_tids = 0;

	if (iwl_mvm_has_new_rx_api(mvm) &&
	    !test_bit(IWL_MVM_STATUS_IN_HW_RESTART, &mvm->status)) {
		int q;

		dup_data = kcalloc(mvm->trans->num_rx_queues,
				   sizeof(*dup_data), GFP_KERNEL);
		if (!dup_data)
			return -ENOMEM;
		/*
		 * Initialize all the last_seq values to 0xffff which can never
		 * compare equal to the frame's seq_ctrl in the check in
		 * iwl_mvm_is_dup() since the lower 4 bits are the fragment
		 * number and fragmented packets don't reach that function.
		 *
		 * This thus allows receiving a packet with seqno 0 and the
		 * retry bit set as the very first packet on a new TID.
		 */
		for (q = 0; q < mvm->trans->num_rx_queues; q++)
			memset(dup_data[q].last_seq, 0xff,
			       sizeof(dup_data[q].last_seq));
		mvm_sta->dup_data = dup_data;
	}

	if (iwl_mvm_is_dqa_supported(mvm) && !iwl_mvm_has_new_tx_api(mvm)) {
		ret = iwl_mvm_reserve_sta_stream(mvm, sta,
						 ieee80211_vif_type_p2p(vif));
		if (ret)
			goto err;
	}

update_fw:
	ret = iwl_mvm_sta_send_to_fw(mvm, sta, false, 0);
	if (ret)
		goto err;

	if (vif->type == NL80211_IFTYPE_STATION) {
		if (!sta->tdls) {
			WARN_ON(mvmvif->ap_sta_id != IWL_MVM_INVALID_STA);
			mvmvif->ap_sta_id = sta_id;
		} else {
			WARN_ON(mvmvif->ap_sta_id == IWL_MVM_INVALID_STA);
		}
	}

	rcu_assign_pointer(mvm->fw_id_to_mac_id[sta_id], sta);

	return 0;

err:
	if (!iwl_mvm_is_dqa_supported(mvm) && sta->tdls)
		iwl_mvm_tdls_sta_deinit(mvm, sta);
	return ret;
}

int iwl_mvm_drain_sta(struct iwl_mvm *mvm, struct iwl_mvm_sta *mvmsta,
		      bool drain)
{
	struct iwl_mvm_add_sta_cmd cmd = {};
	int ret;
	u32 status;

	lockdep_assert_held(&mvm->mutex);

	cmd.mac_id_n_color = cpu_to_le32(mvmsta->mac_id_n_color);
	cmd.sta_id = mvmsta->sta_id;
	cmd.add_modify = STA_MODE_MODIFY;
	cmd.station_flags = drain ? cpu_to_le32(STA_FLG_DRAIN_FLOW) : 0;
	cmd.station_flags_msk = cpu_to_le32(STA_FLG_DRAIN_FLOW);

	status = ADD_STA_SUCCESS;
	ret = iwl_mvm_send_cmd_pdu_status(mvm, ADD_STA,
					  iwl_mvm_add_sta_cmd_size(mvm),
					  &cmd, &status);
	if (ret)
		return ret;

	switch (status & IWL_ADD_STA_STATUS_MASK) {
	case ADD_STA_SUCCESS:
		IWL_DEBUG_INFO(mvm, "Frames for staid %d will drained in fw\n",
			       mvmsta->sta_id);
		break;
	default:
		ret = -EIO;
		IWL_ERR(mvm, "Couldn't drain frames for staid %d\n",
			mvmsta->sta_id);
		break;
	}

	return ret;
}

/*
 * Remove a station from the FW table. Before sending the command to remove
 * the station validate that the station is indeed known to the driver (sanity
 * only).
 */
static int iwl_mvm_rm_sta_common(struct iwl_mvm *mvm, u8 sta_id)
{
	struct ieee80211_sta *sta;
	struct iwl_mvm_rm_sta_cmd rm_sta_cmd = {
		.sta_id = sta_id,
	};
	int ret;

	sta = rcu_dereference_protected(mvm->fw_id_to_mac_id[sta_id],
					lockdep_is_held(&mvm->mutex));

	/* Note: internal stations are marked as error values */
	if (!sta) {
		IWL_ERR(mvm, "Invalid station id\n");
		return -EINVAL;
	}

	ret = iwl_mvm_send_cmd_pdu(mvm, REMOVE_STA, 0,
				   sizeof(rm_sta_cmd), &rm_sta_cmd);
	if (ret) {
		IWL_ERR(mvm, "Failed to remove station. Id=%d\n", sta_id);
		return ret;
	}

	return 0;
}

void iwl_mvm_sta_drained_wk(struct work_struct *wk)
{
	struct iwl_mvm *mvm = container_of(wk, struct iwl_mvm, sta_drained_wk);
	u8 sta_id;

	/*
	 * The mutex is needed because of the SYNC cmd, but not only: if the
	 * work would run concurrently with iwl_mvm_rm_sta, it would run before
	 * iwl_mvm_rm_sta sets the station as busy, and exit. Then
	 * iwl_mvm_rm_sta would set the station as busy, and nobody will clean
	 * that later.
	 */
	mutex_lock(&mvm->mutex);

	for_each_set_bit(sta_id, mvm->sta_drained, IWL_MVM_STATION_COUNT) {
		int ret;
		struct ieee80211_sta *sta =
			rcu_dereference_protected(mvm->fw_id_to_mac_id[sta_id],
						  lockdep_is_held(&mvm->mutex));

		/*
		 * This station is in use or RCU-removed; the latter happens in
		 * managed mode, where mac80211 removes the station before we
		 * can remove it from firmware (we can only do that after the
		 * MAC is marked unassociated), and possibly while the deauth
		 * frame to disconnect from the AP is still queued. Then, the
		 * station pointer is -ENOENT when the last skb is reclaimed.
		 */
		if (!IS_ERR(sta) || PTR_ERR(sta) == -ENOENT)
			continue;

		if (PTR_ERR(sta) == -EINVAL) {
			IWL_ERR(mvm, "Drained sta %d, but it is internal?\n",
				sta_id);
			continue;
		}

		if (!sta) {
			IWL_ERR(mvm, "Drained sta %d, but it was NULL?\n",
				sta_id);
			continue;
		}

		WARN_ON(PTR_ERR(sta) != -EBUSY);
		/* This station was removed and we waited until it got drained,
		 * we can now proceed and remove it.
		 */
		ret = iwl_mvm_rm_sta_common(mvm, sta_id);
		if (ret) {
			IWL_ERR(mvm,
				"Couldn't remove sta %d after it was drained\n",
				sta_id);
			continue;
		}
		RCU_INIT_POINTER(mvm->fw_id_to_mac_id[sta_id], NULL);
		clear_bit(sta_id, mvm->sta_drained);

		if (mvm->tfd_drained[sta_id]) {
			unsigned long i, msk = mvm->tfd_drained[sta_id];

			for_each_set_bit(i, &msk, sizeof(msk) * BITS_PER_BYTE)
				iwl_mvm_disable_txq(mvm, i, i,
						    IWL_MAX_TID_COUNT, 0);

			mvm->tfd_drained[sta_id] = 0;
			IWL_DEBUG_TDLS(mvm, "Drained sta %d, with queues %ld\n",
				       sta_id, msk);
		}
	}

	mutex_unlock(&mvm->mutex);
}

static void iwl_mvm_disable_sta_queues(struct iwl_mvm *mvm,
				       struct ieee80211_vif *vif,
				       struct iwl_mvm_sta *mvm_sta)
{
	int ac;
	int i;

	lockdep_assert_held(&mvm->mutex);

	for (i = 0; i < ARRAY_SIZE(mvm_sta->tid_data); i++) {
		if (mvm_sta->tid_data[i].txq_id == IWL_MVM_INVALID_QUEUE)
			continue;

		ac = iwl_mvm_tid_to_ac_queue(i);
		iwl_mvm_disable_txq(mvm, mvm_sta->tid_data[i].txq_id,
				    vif->hw_queue[ac], i, 0);
		mvm_sta->tid_data[i].txq_id = IWL_MVM_INVALID_QUEUE;
	}
}

int iwl_mvm_wait_sta_queues_empty(struct iwl_mvm *mvm,
				  struct iwl_mvm_sta *mvm_sta)
{
	int i, ret;

	for (i = 0; i < ARRAY_SIZE(mvm_sta->tid_data); i++) {
		u16 txq_id;

		spin_lock_bh(&mvm_sta->lock);
		txq_id = mvm_sta->tid_data[i].txq_id;
		spin_unlock_bh(&mvm_sta->lock);

		if (txq_id == IWL_MVM_INVALID_QUEUE)
			continue;

		ret = iwl_trans_wait_txq_empty(mvm->trans, txq_id);
		if (ret)
			break;
	}

	return ret;
}

int iwl_mvm_rm_sta(struct iwl_mvm *mvm,
		   struct ieee80211_vif *vif,
		   struct ieee80211_sta *sta)
{
	struct iwl_mvm_vif *mvmvif = iwl_mvm_vif_from_mac80211(vif);
	struct iwl_mvm_sta *mvm_sta = iwl_mvm_sta_from_mac80211(sta);
	u8 sta_id = mvm_sta->sta_id;
	int ret;

	lockdep_assert_held(&mvm->mutex);

	if (iwl_mvm_has_new_rx_api(mvm))
		kfree(mvm_sta->dup_data);

	if ((vif->type == NL80211_IFTYPE_STATION &&
	     mvmvif->ap_sta_id == sta_id) ||
	    iwl_mvm_is_dqa_supported(mvm)){
		ret = iwl_mvm_drain_sta(mvm, mvm_sta, true);
		if (ret)
			return ret;
		/* flush its queues here since we are freeing mvm_sta */
		ret = iwl_mvm_flush_sta(mvm, mvm_sta, false, 0);
		if (ret)
			return ret;
		if (iwl_mvm_has_new_tx_api(mvm)) {
			ret = iwl_mvm_wait_sta_queues_empty(mvm, mvm_sta);
		} else {
			u32 q_mask = mvm_sta->tfd_queue_msk;

			ret = iwl_trans_wait_tx_queues_empty(mvm->trans,
							     q_mask);
		}
		if (ret)
			return ret;
		ret = iwl_mvm_drain_sta(mvm, mvm_sta, false);

		/* If DQA is supported - the queues can be disabled now */
		if (iwl_mvm_is_dqa_supported(mvm)) {
			iwl_mvm_disable_sta_queues(mvm, vif, mvm_sta);
			/*
			 * If pending_frames is set at this point - it must be
			 * driver internal logic error, since queues are empty
			 * and removed successuly.
			 * warn on it but set it to 0 anyway to avoid station
			 * not being removed later in the function
			 */
			WARN_ON(atomic_xchg(&mvm->pending_frames[sta_id], 0));
		}

		/* If there is a TXQ still marked as reserved - free it */
		if (iwl_mvm_is_dqa_supported(mvm) &&
		    mvm_sta->reserved_queue != IEEE80211_INVAL_HW_QUEUE) {
			u8 reserved_txq = mvm_sta->reserved_queue;
			enum iwl_mvm_queue_status *status;

			/*
			 * If no traffic has gone through the reserved TXQ - it
			 * is still marked as IWL_MVM_QUEUE_RESERVED, and
			 * should be manually marked as free again
			 */
			spin_lock_bh(&mvm->queue_info_lock);
			status = &mvm->queue_info[reserved_txq].status;
			if (WARN((*status != IWL_MVM_QUEUE_RESERVED) &&
				 (*status != IWL_MVM_QUEUE_FREE),
				 "sta_id %d reserved txq %d status %d",
				 sta_id, reserved_txq, *status)) {
				spin_unlock_bh(&mvm->queue_info_lock);
				return -EINVAL;
			}

			*status = IWL_MVM_QUEUE_FREE;
			spin_unlock_bh(&mvm->queue_info_lock);
		}

		if (vif->type == NL80211_IFTYPE_STATION &&
		    mvmvif->ap_sta_id == sta_id) {
			/* if associated - we can't remove the AP STA now */
			if (vif->bss_conf.assoc)
				return ret;

			/* unassoc - go ahead - remove the AP STA now */
			mvmvif->ap_sta_id = IWL_MVM_INVALID_STA;

			/* clear d0i3_ap_sta_id if no longer relevant */
			if (mvm->d0i3_ap_sta_id == sta_id)
				mvm->d0i3_ap_sta_id = IWL_MVM_INVALID_STA;
		}
	}

	/*
	 * This shouldn't happen - the TDLS channel switch should be canceled
	 * before the STA is removed.
	 */
	if (WARN_ON_ONCE(mvm->tdls_cs.peer.sta_id == sta_id)) {
		mvm->tdls_cs.peer.sta_id = IWL_MVM_INVALID_STA;
		cancel_delayed_work(&mvm->tdls_cs.dwork);
	}

	/*
	 * Make sure that the tx response code sees the station as -EBUSY and
	 * calls the drain worker.
	 */
	spin_lock_bh(&mvm_sta->lock);

	/*
	 * There are frames pending on the AC queues for this station.
	 * We need to wait until all the frames are drained...
	 */
	if (atomic_read(&mvm->pending_frames[sta_id])) {
		rcu_assign_pointer(mvm->fw_id_to_mac_id[sta_id],
				   ERR_PTR(-EBUSY));
		spin_unlock_bh(&mvm_sta->lock);

		/* disable TDLS sta queues on drain complete */
		if (sta->tdls) {
			mvm->tfd_drained[sta_id] = mvm_sta->tfd_queue_msk;
			IWL_DEBUG_TDLS(mvm, "Draining TDLS sta %d\n", sta_id);
		}

		ret = iwl_mvm_drain_sta(mvm, mvm_sta, true);
	} else {
		spin_unlock_bh(&mvm_sta->lock);

		if (!iwl_mvm_is_dqa_supported(mvm) && sta->tdls)
			iwl_mvm_tdls_sta_deinit(mvm, sta);

		ret = iwl_mvm_rm_sta_common(mvm, mvm_sta->sta_id);
		RCU_INIT_POINTER(mvm->fw_id_to_mac_id[mvm_sta->sta_id], NULL);
	}

	return ret;
}

int iwl_mvm_rm_sta_id(struct iwl_mvm *mvm,
		      struct ieee80211_vif *vif,
		      u8 sta_id)
{
	int ret = iwl_mvm_rm_sta_common(mvm, sta_id);

	lockdep_assert_held(&mvm->mutex);

	RCU_INIT_POINTER(mvm->fw_id_to_mac_id[sta_id], NULL);
	return ret;
}

int iwl_mvm_allocate_int_sta(struct iwl_mvm *mvm,
			     struct iwl_mvm_int_sta *sta,
			     u32 qmask, enum nl80211_iftype iftype,
			     enum iwl_sta_type type)
{
	if (!test_bit(IWL_MVM_STATUS_IN_HW_RESTART, &mvm->status)) {
		sta->sta_id = iwl_mvm_find_free_sta_id(mvm, iftype);
		if (WARN_ON_ONCE(sta->sta_id == IWL_MVM_INVALID_STA))
			return -ENOSPC;
	}

	sta->tfd_queue_msk = qmask;
	sta->type = type;

	/* put a non-NULL value so iterating over the stations won't stop */
	rcu_assign_pointer(mvm->fw_id_to_mac_id[sta->sta_id], ERR_PTR(-EINVAL));
	return 0;
}

void iwl_mvm_dealloc_int_sta(struct iwl_mvm *mvm, struct iwl_mvm_int_sta *sta)
{
	RCU_INIT_POINTER(mvm->fw_id_to_mac_id[sta->sta_id], NULL);
	memset(sta, 0, sizeof(struct iwl_mvm_int_sta));
	sta->sta_id = IWL_MVM_INVALID_STA;
}

static int iwl_mvm_add_int_sta_common(struct iwl_mvm *mvm,
				      struct iwl_mvm_int_sta *sta,
				      const u8 *addr,
				      u16 mac_id, u16 color)
{
	struct iwl_mvm_add_sta_cmd cmd;
	int ret;
	u32 status;

	lockdep_assert_held(&mvm->mutex);

	memset(&cmd, 0, sizeof(cmd));
	cmd.sta_id = sta->sta_id;
	cmd.mac_id_n_color = cpu_to_le32(FW_CMD_ID_AND_COLOR(mac_id,
							     color));
	if (fw_has_api(&mvm->fw->ucode_capa, IWL_UCODE_TLV_API_STA_TYPE))
		cmd.station_type = sta->type;

	if (!iwl_mvm_has_new_tx_api(mvm))
		cmd.tfd_queue_msk = cpu_to_le32(sta->tfd_queue_msk);
	cmd.tid_disable_tx = cpu_to_le16(0xffff);

	if (addr)
		memcpy(cmd.addr, addr, ETH_ALEN);

	ret = iwl_mvm_send_cmd_pdu_status(mvm, ADD_STA,
					  iwl_mvm_add_sta_cmd_size(mvm),
					  &cmd, &status);
	if (ret)
		return ret;

	switch (status & IWL_ADD_STA_STATUS_MASK) {
	case ADD_STA_SUCCESS:
		IWL_DEBUG_INFO(mvm, "Internal station added.\n");
		return 0;
	default:
		ret = -EIO;
		IWL_ERR(mvm, "Add internal station failed, status=0x%x\n",
			status);
		break;
	}
	return ret;
}

static void iwl_mvm_enable_aux_queue(struct iwl_mvm *mvm)
{
	unsigned int wdg_timeout = iwlmvm_mod_params.tfd_q_hang_detect ?
					mvm->cfg->base_params->wd_timeout :
					IWL_WATCHDOG_DISABLED;

	if (iwl_mvm_has_new_tx_api(mvm)) {
		int queue = iwl_mvm_tvqm_enable_txq(mvm, mvm->aux_queue,
						    mvm->aux_sta.sta_id,
						    IWL_MAX_TID_COUNT,
						    wdg_timeout);
		mvm->aux_queue = queue;
	} else if (iwl_mvm_is_dqa_supported(mvm)) {
		struct iwl_trans_txq_scd_cfg cfg = {
			.fifo = IWL_MVM_TX_FIFO_MCAST,
			.sta_id = mvm->aux_sta.sta_id,
			.tid = IWL_MAX_TID_COUNT,
			.aggregate = false,
			.frame_limit = IWL_FRAME_LIMIT,
		};

		iwl_mvm_enable_txq(mvm, mvm->aux_queue, mvm->aux_queue, 0, &cfg,
				   wdg_timeout);
	} else {
		iwl_mvm_enable_ac_txq(mvm, mvm->aux_queue, mvm->aux_queue,
				      IWL_MVM_TX_FIFO_MCAST, 0, wdg_timeout);
	}
}

int iwl_mvm_add_aux_sta(struct iwl_mvm *mvm)
{
	int ret;

	lockdep_assert_held(&mvm->mutex);

	/* Allocate aux station and assign to it the aux queue */
	ret = iwl_mvm_allocate_int_sta(mvm, &mvm->aux_sta, BIT(mvm->aux_queue),
				       NL80211_IFTYPE_UNSPECIFIED,
				       IWL_STA_AUX_ACTIVITY);
	if (ret)
		return ret;

	/* Map Aux queue to fifo - needs to happen before adding Aux station */
	if (!iwl_mvm_has_new_tx_api(mvm))
		iwl_mvm_enable_aux_queue(mvm);

	ret = iwl_mvm_add_int_sta_common(mvm, &mvm->aux_sta, NULL,
					 MAC_INDEX_AUX, 0);
	if (ret) {
		iwl_mvm_dealloc_int_sta(mvm, &mvm->aux_sta);
		return ret;
	}

	/*
	 * For a000 firmware and on we cannot add queue to a station unknown
	 * to firmware so enable queue here - after the station was added
	 */
	if (iwl_mvm_has_new_tx_api(mvm))
		iwl_mvm_enable_aux_queue(mvm);

	return 0;
}

int iwl_mvm_add_snif_sta(struct iwl_mvm *mvm, struct ieee80211_vif *vif)
{
	struct iwl_mvm_vif *mvmvif = iwl_mvm_vif_from_mac80211(vif);

	lockdep_assert_held(&mvm->mutex);
	return iwl_mvm_add_int_sta_common(mvm, &mvm->snif_sta, vif->addr,
					 mvmvif->id, 0);
}

int iwl_mvm_rm_snif_sta(struct iwl_mvm *mvm, struct ieee80211_vif *vif)
{
	int ret;

	lockdep_assert_held(&mvm->mutex);

	ret = iwl_mvm_rm_sta_common(mvm, mvm->snif_sta.sta_id);
	if (ret)
		IWL_WARN(mvm, "Failed sending remove station\n");

	return ret;
}

void iwl_mvm_dealloc_snif_sta(struct iwl_mvm *mvm)
{
	iwl_mvm_dealloc_int_sta(mvm, &mvm->snif_sta);
}

void iwl_mvm_del_aux_sta(struct iwl_mvm *mvm)
{
	lockdep_assert_held(&mvm->mutex);

	iwl_mvm_dealloc_int_sta(mvm, &mvm->aux_sta);
}

/*
 * Send the add station command for the vif's broadcast station.
 * Assumes that the station was already allocated.
 *
 * @mvm: the mvm component
 * @vif: the interface to which the broadcast station is added
 * @bsta: the broadcast station to add.
 */
int iwl_mvm_send_add_bcast_sta(struct iwl_mvm *mvm, struct ieee80211_vif *vif)
{
	struct iwl_mvm_vif *mvmvif = iwl_mvm_vif_from_mac80211(vif);
	struct iwl_mvm_int_sta *bsta = &mvmvif->bcast_sta;
	static const u8 _baddr[] = {0xFF, 0xFF, 0xFF, 0xFF, 0xFF, 0xFF};
	const u8 *baddr = _baddr;
	int queue;
	int ret;
	unsigned int wdg_timeout =
		iwl_mvm_get_wd_timeout(mvm, vif, false, false);
	struct iwl_trans_txq_scd_cfg cfg = {
		.fifo = IWL_MVM_TX_FIFO_VO,
		.sta_id = mvmvif->bcast_sta.sta_id,
		.tid = IWL_MAX_TID_COUNT,
		.aggregate = false,
		.frame_limit = IWL_FRAME_LIMIT,
	};

	lockdep_assert_held(&mvm->mutex);

	if (iwl_mvm_is_dqa_supported(mvm) && !iwl_mvm_has_new_tx_api(mvm)) {
		if (vif->type == NL80211_IFTYPE_AP ||
		    vif->type == NL80211_IFTYPE_ADHOC)
			queue = mvm->probe_queue;
		else if (vif->type == NL80211_IFTYPE_P2P_DEVICE)
			queue = mvm->p2p_dev_queue;
		else if (WARN(1, "Missing required TXQ for adding bcast STA\n"))
			return -EINVAL;

		bsta->tfd_queue_msk |= BIT(queue);

		iwl_mvm_enable_txq(mvm, queue, vif->hw_queue[0], 0,
				   &cfg, wdg_timeout);
	}

	if (vif->type == NL80211_IFTYPE_ADHOC)
		baddr = vif->bss_conf.bssid;

	if (WARN_ON_ONCE(bsta->sta_id == IWL_MVM_INVALID_STA))
		return -ENOSPC;

	ret = iwl_mvm_add_int_sta_common(mvm, bsta, baddr,
					 mvmvif->id, mvmvif->color);
	if (ret)
		return ret;

	/*
	 * For a000 firmware and on we cannot add queue to a station unknown
	 * to firmware so enable queue here - after the station was added
	 */
	if (iwl_mvm_has_new_tx_api(mvm)) {
		queue = iwl_mvm_tvqm_enable_txq(mvm, vif->hw_queue[0],
						bsta->sta_id,
						IWL_MAX_TID_COUNT,
						wdg_timeout);

		if (vif->type == NL80211_IFTYPE_AP ||
		    vif->type == NL80211_IFTYPE_ADHOC)
			mvm->probe_queue = queue;
		else if (vif->type == NL80211_IFTYPE_P2P_DEVICE)
			mvm->p2p_dev_queue = queue;
	}

	return 0;
}

static void iwl_mvm_free_bcast_sta_queues(struct iwl_mvm *mvm,
					  struct ieee80211_vif *vif)
{
	struct iwl_mvm_vif *mvmvif = iwl_mvm_vif_from_mac80211(vif);
	int queue;

	lockdep_assert_held(&mvm->mutex);

	iwl_mvm_flush_sta(mvm, &mvmvif->bcast_sta, true, 0);

	switch (vif->type) {
	case NL80211_IFTYPE_AP:
	case NL80211_IFTYPE_ADHOC:
		queue = mvm->probe_queue;
		break;
	case NL80211_IFTYPE_P2P_DEVICE:
		queue = mvm->p2p_dev_queue;
		break;
	default:
		WARN(1, "Can't free bcast queue on vif type %d\n",
		     vif->type);
		return;
	}

	iwl_mvm_disable_txq(mvm, queue, vif->hw_queue[0], IWL_MAX_TID_COUNT, 0);
	if (iwl_mvm_has_new_tx_api(mvm))
		return;

	WARN_ON(!(mvmvif->bcast_sta.tfd_queue_msk & BIT(queue)));
	mvmvif->bcast_sta.tfd_queue_msk &= ~BIT(queue);
}

/* Send the FW a request to remove the station from it's internal data
 * structures, but DO NOT remove the entry from the local data structures. */
int iwl_mvm_send_rm_bcast_sta(struct iwl_mvm *mvm, struct ieee80211_vif *vif)
{
	struct iwl_mvm_vif *mvmvif = iwl_mvm_vif_from_mac80211(vif);
	int ret;

	lockdep_assert_held(&mvm->mutex);

	if (iwl_mvm_is_dqa_supported(mvm))
		iwl_mvm_free_bcast_sta_queues(mvm, vif);

	ret = iwl_mvm_rm_sta_common(mvm, mvmvif->bcast_sta.sta_id);
	if (ret)
		IWL_WARN(mvm, "Failed sending remove station\n");
	return ret;
}

int iwl_mvm_alloc_bcast_sta(struct iwl_mvm *mvm, struct ieee80211_vif *vif)
{
	struct iwl_mvm_vif *mvmvif = iwl_mvm_vif_from_mac80211(vif);
	u32 qmask = 0;

	lockdep_assert_held(&mvm->mutex);

	if (!iwl_mvm_is_dqa_supported(mvm)) {
		qmask = iwl_mvm_mac_get_queues_mask(vif);

		/*
		 * The firmware defines the TFD queue mask to only be relevant
		 * for *unicast* queues, so the multicast (CAB) queue shouldn't
		 * be included. This only happens in NL80211_IFTYPE_AP vif type,
		 * so the next line will only have an effect there.
		 */
		qmask &= ~BIT(vif->cab_queue);
	}

	return iwl_mvm_allocate_int_sta(mvm, &mvmvif->bcast_sta, qmask,
					ieee80211_vif_type_p2p(vif),
					IWL_STA_GENERAL_PURPOSE);
}

/* Allocate a new station entry for the broadcast station to the given vif,
 * and send it to the FW.
 * Note that each P2P mac should have its own broadcast station.
 *
 * @mvm: the mvm component
 * @vif: the interface to which the broadcast station is added
 * @bsta: the broadcast station to add. */
int iwl_mvm_add_bcast_sta(struct iwl_mvm *mvm, struct ieee80211_vif *vif)
{
	struct iwl_mvm_vif *mvmvif = iwl_mvm_vif_from_mac80211(vif);
	struct iwl_mvm_int_sta *bsta = &mvmvif->bcast_sta;
	int ret;

	lockdep_assert_held(&mvm->mutex);

	ret = iwl_mvm_alloc_bcast_sta(mvm, vif);
	if (ret)
		return ret;

	ret = iwl_mvm_send_add_bcast_sta(mvm, vif);

	if (ret)
		iwl_mvm_dealloc_int_sta(mvm, bsta);

	return ret;
}

void iwl_mvm_dealloc_bcast_sta(struct iwl_mvm *mvm, struct ieee80211_vif *vif)
{
	struct iwl_mvm_vif *mvmvif = iwl_mvm_vif_from_mac80211(vif);

	iwl_mvm_dealloc_int_sta(mvm, &mvmvif->bcast_sta);
}

/*
 * Send the FW a request to remove the station from it's internal data
 * structures, and in addition remove it from the local data structure.
 */
int iwl_mvm_rm_bcast_sta(struct iwl_mvm *mvm, struct ieee80211_vif *vif)
{
	int ret;

	lockdep_assert_held(&mvm->mutex);

	ret = iwl_mvm_send_rm_bcast_sta(mvm, vif);

	iwl_mvm_dealloc_bcast_sta(mvm, vif);

	return ret;
}

/*
 * Allocate a new station entry for the multicast station to the given vif,
 * and send it to the FW.
 * Note that each AP/GO mac should have its own multicast station.
 *
 * @mvm: the mvm component
 * @vif: the interface to which the multicast station is added
 */
int iwl_mvm_add_mcast_sta(struct iwl_mvm *mvm, struct ieee80211_vif *vif)
{
	struct iwl_mvm_vif *mvmvif = iwl_mvm_vif_from_mac80211(vif);
	struct iwl_mvm_int_sta *msta = &mvmvif->mcast_sta;
	static const u8 _maddr[] = {0x03, 0x00, 0x00, 0x00, 0x00, 0x00};
	const u8 *maddr = _maddr;
	struct iwl_trans_txq_scd_cfg cfg = {
		.fifo = IWL_MVM_TX_FIFO_MCAST,
		.sta_id = msta->sta_id,
		.tid = IWL_MAX_TID_COUNT,
		.aggregate = false,
		.frame_limit = IWL_FRAME_LIMIT,
	};
	unsigned int timeout = iwl_mvm_get_wd_timeout(mvm, vif, false, false);
	int ret;

	lockdep_assert_held(&mvm->mutex);

	if (!iwl_mvm_is_dqa_supported(mvm))
		return 0;

	if (WARN_ON(vif->type != NL80211_IFTYPE_AP &&
		    vif->type != NL80211_IFTYPE_ADHOC))
		return -ENOTSUPP;

	/*
	 * While in previous FWs we had to exclude cab queue from TFD queue
	 * mask, now it is needed as any other queue.
	 */
	if (!iwl_mvm_has_new_tx_api(mvm) &&
	    fw_has_api(&mvm->fw->ucode_capa, IWL_UCODE_TLV_API_STA_TYPE)) {
		iwl_mvm_enable_txq(mvm, vif->cab_queue, vif->cab_queue, 0,
				   &cfg, timeout);
		msta->tfd_queue_msk |= BIT(vif->cab_queue);
	}
	ret = iwl_mvm_add_int_sta_common(mvm, msta, maddr,
					 mvmvif->id, mvmvif->color);
	if (ret) {
		iwl_mvm_dealloc_int_sta(mvm, msta);
		return ret;
	}

	/*
	 * Enable cab queue after the ADD_STA command is sent.
	 * This is needed for a000 firmware which won't accept SCD_QUEUE_CFG
	 * command with unknown station id, and for FW that doesn't support
	 * station API since the cab queue is not included in the
	 * tfd_queue_mask.
	 */
	if (iwl_mvm_has_new_tx_api(mvm)) {
		int queue = iwl_mvm_tvqm_enable_txq(mvm, vif->cab_queue,
						    msta->sta_id,
						    IWL_MAX_TID_COUNT,
						    timeout);
		mvmvif->cab_queue = queue;
	} else if (!fw_has_api(&mvm->fw->ucode_capa,
			       IWL_UCODE_TLV_API_STA_TYPE)) {
		/*
		 * In IBSS, ieee80211_check_queues() sets the cab_queue to be
		 * invalid, so make sure we use the queue we want.
		 * Note that this is done here as we want to avoid making DQA
		 * changes in mac80211 layer.
		 */
		if (vif->type == NL80211_IFTYPE_ADHOC) {
			vif->cab_queue = IWL_MVM_DQA_GCAST_QUEUE;
			mvmvif->cab_queue = vif->cab_queue;
		}
		iwl_mvm_enable_txq(mvm, vif->cab_queue, vif->cab_queue, 0,
				   &cfg, timeout);
	}

	return 0;
}

/*
 * Send the FW a request to remove the station from it's internal data
 * structures, and in addition remove it from the local data structure.
 */
int iwl_mvm_rm_mcast_sta(struct iwl_mvm *mvm, struct ieee80211_vif *vif)
{
	struct iwl_mvm_vif *mvmvif = iwl_mvm_vif_from_mac80211(vif);
	int ret;

	lockdep_assert_held(&mvm->mutex);

	if (!iwl_mvm_is_dqa_supported(mvm))
		return 0;

	iwl_mvm_flush_sta(mvm, &mvmvif->mcast_sta, true, 0);

	iwl_mvm_disable_txq(mvm, mvmvif->cab_queue, vif->cab_queue,
			    IWL_MAX_TID_COUNT, 0);

	ret = iwl_mvm_rm_sta_common(mvm, mvmvif->mcast_sta.sta_id);
	if (ret)
		IWL_WARN(mvm, "Failed sending remove station\n");

	return ret;
}

#define IWL_MAX_RX_BA_SESSIONS 16

static void iwl_mvm_sync_rxq_del_ba(struct iwl_mvm *mvm, u8 baid)
{
	struct iwl_mvm_delba_notif notif = {
		.metadata.type = IWL_MVM_RXQ_NOTIF_DEL_BA,
		.metadata.sync = 1,
		.delba.baid = baid,
	};
	iwl_mvm_sync_rx_queues_internal(mvm, (void *)&notif, sizeof(notif));
};

static void iwl_mvm_free_reorder(struct iwl_mvm *mvm,
				 struct iwl_mvm_baid_data *data)
{
	int i;

	iwl_mvm_sync_rxq_del_ba(mvm, data->baid);

	for (i = 0; i < mvm->trans->num_rx_queues; i++) {
		int j;
		struct iwl_mvm_reorder_buffer *reorder_buf =
			&data->reorder_buf[i];

		spin_lock_bh(&reorder_buf->lock);
		if (likely(!reorder_buf->num_stored)) {
			spin_unlock_bh(&reorder_buf->lock);
			continue;
		}

		/*
		 * This shouldn't happen in regular DELBA since the internal
		 * delBA notification should trigger a release of all frames in
		 * the reorder buffer.
		 */
		WARN_ON(1);

		for (j = 0; j < reorder_buf->buf_size; j++)
			__skb_queue_purge(&reorder_buf->entries[j]);
		/*
		 * Prevent timer re-arm. This prevents a very far fetched case
		 * where we timed out on the notification. There may be prior
		 * RX frames pending in the RX queue before the notification
		 * that might get processed between now and the actual deletion
		 * and we would re-arm the timer although we are deleting the
		 * reorder buffer.
		 */
		reorder_buf->removed = true;
		spin_unlock_bh(&reorder_buf->lock);
		del_timer_sync(&reorder_buf->reorder_timer);
	}
}

static void iwl_mvm_init_reorder_buffer(struct iwl_mvm *mvm,
					u32 sta_id,
					struct iwl_mvm_baid_data *data,
					u16 ssn, u8 buf_size)
{
	int i;

	for (i = 0; i < mvm->trans->num_rx_queues; i++) {
		struct iwl_mvm_reorder_buffer *reorder_buf =
			&data->reorder_buf[i];
		int j;

		reorder_buf->num_stored = 0;
		reorder_buf->head_sn = ssn;
		reorder_buf->buf_size = buf_size;
		/* rx reorder timer */
		reorder_buf->reorder_timer.function =
			iwl_mvm_reorder_timer_expired;
		reorder_buf->reorder_timer.data = (unsigned long)reorder_buf;
		init_timer(&reorder_buf->reorder_timer);
		spin_lock_init(&reorder_buf->lock);
		reorder_buf->mvm = mvm;
		reorder_buf->queue = i;
		reorder_buf->sta_id = sta_id;
		reorder_buf->valid = false;
		for (j = 0; j < reorder_buf->buf_size; j++)
			__skb_queue_head_init(&reorder_buf->entries[j]);
	}
}

int iwl_mvm_sta_rx_agg(struct iwl_mvm *mvm, struct ieee80211_sta *sta,
		       int tid, u16 ssn, bool start, u8 buf_size, u16 timeout)
{
	struct iwl_mvm_sta *mvm_sta = iwl_mvm_sta_from_mac80211(sta);
	struct iwl_mvm_add_sta_cmd cmd = {};
	struct iwl_mvm_baid_data *baid_data = NULL;
	int ret;
	u32 status;

	lockdep_assert_held(&mvm->mutex);

	if (start && mvm->rx_ba_sessions >= IWL_MAX_RX_BA_SESSIONS) {
		IWL_WARN(mvm, "Not enough RX BA SESSIONS\n");
		return -ENOSPC;
	}

	if (iwl_mvm_has_new_rx_api(mvm) && start) {
		/*
		 * Allocate here so if allocation fails we can bail out early
		 * before starting the BA session in the firmware
		 */
		baid_data = kzalloc(sizeof(*baid_data) +
				    mvm->trans->num_rx_queues *
				    sizeof(baid_data->reorder_buf[0]),
				    GFP_KERNEL);
		if (!baid_data)
			return -ENOMEM;
	}

	cmd.mac_id_n_color = cpu_to_le32(mvm_sta->mac_id_n_color);
	cmd.sta_id = mvm_sta->sta_id;
	cmd.add_modify = STA_MODE_MODIFY;
	if (start) {
		cmd.add_immediate_ba_tid = (u8) tid;
		cmd.add_immediate_ba_ssn = cpu_to_le16(ssn);
		cmd.rx_ba_window = cpu_to_le16((u16)buf_size);
	} else {
		cmd.remove_immediate_ba_tid = (u8) tid;
	}
	cmd.modify_mask = start ? STA_MODIFY_ADD_BA_TID :
				  STA_MODIFY_REMOVE_BA_TID;

	status = ADD_STA_SUCCESS;
	ret = iwl_mvm_send_cmd_pdu_status(mvm, ADD_STA,
					  iwl_mvm_add_sta_cmd_size(mvm),
					  &cmd, &status);
	if (ret)
		goto out_free;

	switch (status & IWL_ADD_STA_STATUS_MASK) {
	case ADD_STA_SUCCESS:
		IWL_DEBUG_HT(mvm, "RX BA Session %sed in fw\n",
			     start ? "start" : "stopp");
		break;
	case ADD_STA_IMMEDIATE_BA_FAILURE:
		IWL_WARN(mvm, "RX BA Session refused by fw\n");
		ret = -ENOSPC;
		break;
	default:
		ret = -EIO;
		IWL_ERR(mvm, "RX BA Session failed %sing, status 0x%x\n",
			start ? "start" : "stopp", status);
		break;
	}

	if (ret)
		goto out_free;

	if (start) {
		u8 baid;

		mvm->rx_ba_sessions++;

		if (!iwl_mvm_has_new_rx_api(mvm))
			return 0;

		if (WARN_ON(!(status & IWL_ADD_STA_BAID_VALID_MASK))) {
			ret = -EINVAL;
			goto out_free;
		}
		baid = (u8)((status & IWL_ADD_STA_BAID_MASK) >>
			    IWL_ADD_STA_BAID_SHIFT);
		baid_data->baid = baid;
		baid_data->timeout = timeout;
		baid_data->last_rx = jiffies;
		setup_timer(&baid_data->session_timer,
			    iwl_mvm_rx_agg_session_expired,
			    (unsigned long)&mvm->baid_map[baid]);
		baid_data->mvm = mvm;
		baid_data->tid = tid;
		baid_data->sta_id = mvm_sta->sta_id;

		mvm_sta->tid_to_baid[tid] = baid;
		if (timeout)
			mod_timer(&baid_data->session_timer,
				  TU_TO_EXP_TIME(timeout * 2));

		iwl_mvm_init_reorder_buffer(mvm, mvm_sta->sta_id,
					    baid_data, ssn, buf_size);
		/*
		 * protect the BA data with RCU to cover a case where our
		 * internal RX sync mechanism will timeout (not that it's
		 * supposed to happen) and we will free the session data while
		 * RX is being processed in parallel
		 */
		IWL_DEBUG_HT(mvm, "Sta %d(%d) is assigned to BAID %d\n",
			     mvm_sta->sta_id, tid, baid);
		WARN_ON(rcu_access_pointer(mvm->baid_map[baid]));
		rcu_assign_pointer(mvm->baid_map[baid], baid_data);
	} else  {
		u8 baid = mvm_sta->tid_to_baid[tid];

		if (mvm->rx_ba_sessions > 0)
			/* check that restart flow didn't zero the counter */
			mvm->rx_ba_sessions--;
		if (!iwl_mvm_has_new_rx_api(mvm))
			return 0;

		if (WARN_ON(baid == IWL_RX_REORDER_DATA_INVALID_BAID))
			return -EINVAL;

		baid_data = rcu_access_pointer(mvm->baid_map[baid]);
		if (WARN_ON(!baid_data))
			return -EINVAL;

		/* synchronize all rx queues so we can safely delete */
		iwl_mvm_free_reorder(mvm, baid_data);
		del_timer_sync(&baid_data->session_timer);
		RCU_INIT_POINTER(mvm->baid_map[baid], NULL);
		kfree_rcu(baid_data, rcu_head);
		IWL_DEBUG_HT(mvm, "BAID %d is free\n", baid);
	}
	return 0;

out_free:
	kfree(baid_data);
	return ret;
}

int iwl_mvm_sta_tx_agg(struct iwl_mvm *mvm, struct ieee80211_sta *sta,
		       int tid, u8 queue, bool start)
{
	struct iwl_mvm_sta *mvm_sta = iwl_mvm_sta_from_mac80211(sta);
	struct iwl_mvm_add_sta_cmd cmd = {};
	int ret;
	u32 status;

	lockdep_assert_held(&mvm->mutex);

	if (start) {
		mvm_sta->tfd_queue_msk |= BIT(queue);
		mvm_sta->tid_disable_agg &= ~BIT(tid);
	} else {
		/* In DQA-mode the queue isn't removed on agg termination */
		if (!iwl_mvm_is_dqa_supported(mvm))
			mvm_sta->tfd_queue_msk &= ~BIT(queue);
		mvm_sta->tid_disable_agg |= BIT(tid);
	}

	cmd.mac_id_n_color = cpu_to_le32(mvm_sta->mac_id_n_color);
	cmd.sta_id = mvm_sta->sta_id;
	cmd.add_modify = STA_MODE_MODIFY;
	if (!iwl_mvm_has_new_tx_api(mvm))
		cmd.modify_mask = STA_MODIFY_QUEUES;
	cmd.modify_mask |= STA_MODIFY_TID_DISABLE_TX;
	cmd.tfd_queue_msk = cpu_to_le32(mvm_sta->tfd_queue_msk);
	cmd.tid_disable_tx = cpu_to_le16(mvm_sta->tid_disable_agg);

	status = ADD_STA_SUCCESS;
	ret = iwl_mvm_send_cmd_pdu_status(mvm, ADD_STA,
					  iwl_mvm_add_sta_cmd_size(mvm),
					  &cmd, &status);
	if (ret)
		return ret;

	switch (status & IWL_ADD_STA_STATUS_MASK) {
	case ADD_STA_SUCCESS:
		break;
	default:
		ret = -EIO;
		IWL_ERR(mvm, "TX BA Session failed %sing, status 0x%x\n",
			start ? "start" : "stopp", status);
		break;
	}

	return ret;
}

const u8 tid_to_mac80211_ac[] = {
	IEEE80211_AC_BE,
	IEEE80211_AC_BK,
	IEEE80211_AC_BK,
	IEEE80211_AC_BE,
	IEEE80211_AC_VI,
	IEEE80211_AC_VI,
	IEEE80211_AC_VO,
	IEEE80211_AC_VO,
	IEEE80211_AC_VO, /* We treat MGMT as TID 8, which is set as AC_VO */
};

static const u8 tid_to_ucode_ac[] = {
	AC_BE,
	AC_BK,
	AC_BK,
	AC_BE,
	AC_VI,
	AC_VI,
	AC_VO,
	AC_VO,
};

int iwl_mvm_sta_tx_agg_start(struct iwl_mvm *mvm, struct ieee80211_vif *vif,
			     struct ieee80211_sta *sta, u16 tid, u16 *ssn)
{
	struct iwl_mvm_sta *mvmsta = iwl_mvm_sta_from_mac80211(sta);
	struct iwl_mvm_tid_data *tid_data;
	u16 normalized_ssn;
	int txq_id;
	int ret;

	if (WARN_ON_ONCE(tid >= IWL_MAX_TID_COUNT))
		return -EINVAL;

	if (mvmsta->tid_data[tid].state != IWL_AGG_OFF) {
		IWL_ERR(mvm, "Start AGG when state is not IWL_AGG_OFF %d!\n",
			mvmsta->tid_data[tid].state);
		return -ENXIO;
	}

	lockdep_assert_held(&mvm->mutex);

	spin_lock_bh(&mvmsta->lock);

	/* possible race condition - we entered D0i3 while starting agg */
	if (test_bit(IWL_MVM_STATUS_IN_D0I3, &mvm->status)) {
		spin_unlock_bh(&mvmsta->lock);
		IWL_ERR(mvm, "Entered D0i3 while starting Tx agg\n");
		return -EIO;
	}

	spin_lock(&mvm->queue_info_lock);

	/*
	 * Note the possible cases:
	 *  1. In DQA mode with an enabled TXQ - TXQ needs to become agg'ed
	 *  2. Non-DQA mode: the TXQ hasn't yet been enabled, so find a free
	 *	one and mark it as reserved
	 *  3. In DQA mode, but no traffic yet on this TID: same treatment as in
	 *	non-DQA mode, since the TXQ hasn't yet been allocated
	 * Don't support case 3 for new TX path as it is not expected to happen
	 * and aggregation will be offloaded soon anyway
	 */
	txq_id = mvmsta->tid_data[tid].txq_id;
	if (iwl_mvm_has_new_tx_api(mvm)) {
		if (txq_id == IWL_MVM_INVALID_QUEUE) {
			ret = -ENXIO;
			goto release_locks;
		}
	} else if (iwl_mvm_is_dqa_supported(mvm) &&
		   unlikely(mvm->queue_info[txq_id].status ==
			    IWL_MVM_QUEUE_SHARED)) {
		ret = -ENXIO;
		IWL_DEBUG_TX_QUEUES(mvm,
				    "Can't start tid %d agg on shared queue!\n",
				    tid);
		goto release_locks;
	} else if (!iwl_mvm_is_dqa_supported(mvm) ||
	    mvm->queue_info[txq_id].status != IWL_MVM_QUEUE_READY) {
		txq_id = iwl_mvm_find_free_queue(mvm, mvmsta->sta_id,
						 mvm->first_agg_queue,
						 mvm->last_agg_queue);
		if (txq_id < 0) {
			ret = txq_id;
			IWL_ERR(mvm, "Failed to allocate agg queue\n");
			goto release_locks;
		}
		/*
		 * TXQ shouldn't be in inactive mode for non-DQA, so getting
		 * an inactive queue from iwl_mvm_find_free_queue() is
		 * certainly a bug
		 */
		WARN_ON(mvm->queue_info[txq_id].status ==
			IWL_MVM_QUEUE_INACTIVE);

		/* TXQ hasn't yet been enabled, so mark it only as reserved */
		mvm->queue_info[txq_id].status = IWL_MVM_QUEUE_RESERVED;
	}

	spin_unlock(&mvm->queue_info_lock);

	IWL_DEBUG_TX_QUEUES(mvm,
			    "AGG for tid %d will be on queue #%d\n",
			    tid, txq_id);

	tid_data = &mvmsta->tid_data[tid];
	tid_data->ssn = IEEE80211_SEQ_TO_SN(tid_data->seq_number);
	tid_data->txq_id = txq_id;
	*ssn = tid_data->ssn;

	IWL_DEBUG_TX_QUEUES(mvm,
			    "Start AGG: sta %d tid %d queue %d - ssn = %d, next_recl = %d\n",
			    mvmsta->sta_id, tid, txq_id, tid_data->ssn,
			    tid_data->next_reclaimed);

	/*
	 * In A000 HW, the next_reclaimed index is only 8 bit, so we'll need
	 * to align the wrap around of ssn so we compare relevant values.
	 */
	normalized_ssn = tid_data->ssn;
	if (mvm->trans->cfg->gen2)
		normalized_ssn &= 0xff;

	if (normalized_ssn == tid_data->next_reclaimed) {
		tid_data->state = IWL_AGG_STARTING;
		ieee80211_start_tx_ba_cb_irqsafe(vif, sta->addr, tid);
	} else {
		tid_data->state = IWL_EMPTYING_HW_QUEUE_ADDBA;
	}

	ret = 0;
	goto out;

release_locks:
	spin_unlock(&mvm->queue_info_lock);
out:
	spin_unlock_bh(&mvmsta->lock);

	return ret;
}

int iwl_mvm_sta_tx_agg_oper(struct iwl_mvm *mvm, struct ieee80211_vif *vif,
			    struct ieee80211_sta *sta, u16 tid, u8 buf_size,
			    bool amsdu)
{
	struct iwl_mvm_sta *mvmsta = iwl_mvm_sta_from_mac80211(sta);
	struct iwl_mvm_tid_data *tid_data = &mvmsta->tid_data[tid];
	unsigned int wdg_timeout =
		iwl_mvm_get_wd_timeout(mvm, vif, sta->tdls, false);
	int queue, ret;
	bool alloc_queue = true;
	enum iwl_mvm_queue_status queue_status;
	u16 ssn;

	struct iwl_trans_txq_scd_cfg cfg = {
		.sta_id = mvmsta->sta_id,
		.tid = tid,
		.frame_limit = buf_size,
		.aggregate = true,
	};

	BUILD_BUG_ON((sizeof(mvmsta->agg_tids) * BITS_PER_BYTE)
		     != IWL_MAX_TID_COUNT);

	if (!mvm->trans->cfg->gen2)
		buf_size = min_t(int, buf_size, LINK_QUAL_AGG_FRAME_LIMIT_DEF);
	else
		buf_size = min_t(int, buf_size,
				 LINK_QUAL_AGG_FRAME_LIMIT_GEN2_DEF);

	spin_lock_bh(&mvmsta->lock);
	ssn = tid_data->ssn;
	queue = tid_data->txq_id;
	tid_data->state = IWL_AGG_ON;
	mvmsta->agg_tids |= BIT(tid);
	tid_data->ssn = 0xffff;
	tid_data->amsdu_in_ampdu_allowed = amsdu;
	spin_unlock_bh(&mvmsta->lock);

	if (iwl_mvm_has_new_tx_api(mvm)) {
		/*
		 * If no queue iwl_mvm_sta_tx_agg_start() would have failed so
		 * no need to check queue's status
		 */
		if (buf_size < mvmsta->max_agg_bufsize)
			return -ENOTSUPP;

		ret = iwl_mvm_sta_tx_agg(mvm, sta, tid, queue, true);
		if (ret)
			return -EIO;
		goto out;
	}

	cfg.fifo = iwl_mvm_ac_to_tx_fifo[tid_to_mac80211_ac[tid]];

	spin_lock_bh(&mvm->queue_info_lock);
	queue_status = mvm->queue_info[queue].status;
	spin_unlock_bh(&mvm->queue_info_lock);

	/* In DQA mode, the existing queue might need to be reconfigured */
	if (iwl_mvm_is_dqa_supported(mvm)) {
		/* Maybe there is no need to even alloc a queue... */
		if (mvm->queue_info[queue].status == IWL_MVM_QUEUE_READY)
			alloc_queue = false;

		/*
		 * Only reconfig the SCD for the queue if the window size has
		 * changed from current (become smaller)
		 */
		if (!alloc_queue && buf_size < mvmsta->max_agg_bufsize) {
			/*
			 * If reconfiguring an existing queue, it first must be
			 * drained
			 */
			ret = iwl_trans_wait_tx_queues_empty(mvm->trans,
							     BIT(queue));
			if (ret) {
				IWL_ERR(mvm,
					"Error draining queue before reconfig\n");
				return ret;
			}

			ret = iwl_mvm_reconfig_scd(mvm, queue, cfg.fifo,
						   mvmsta->sta_id, tid,
						   buf_size, ssn);
			if (ret) {
				IWL_ERR(mvm,
					"Error reconfiguring TXQ #%d\n", queue);
				return ret;
			}
		}
	}

	if (alloc_queue)
		iwl_mvm_enable_txq(mvm, queue,
				   vif->hw_queue[tid_to_mac80211_ac[tid]], ssn,
				   &cfg, wdg_timeout);

	/* Send ADD_STA command to enable aggs only if the queue isn't shared */
	if (queue_status != IWL_MVM_QUEUE_SHARED) {
		ret = iwl_mvm_sta_tx_agg(mvm, sta, tid, queue, true);
		if (ret)
			return -EIO;
	}

	/* No need to mark as reserved */
	spin_lock_bh(&mvm->queue_info_lock);
	mvm->queue_info[queue].status = IWL_MVM_QUEUE_READY;
	spin_unlock_bh(&mvm->queue_info_lock);

out:
	/*
	 * Even though in theory the peer could have different
	 * aggregation reorder buffer sizes for different sessions,
	 * our ucode doesn't allow for that and has a global limit
	 * for each station. Therefore, use the minimum of all the
	 * aggregation sessions and our default value.
	 */
	mvmsta->max_agg_bufsize =
		min(mvmsta->max_agg_bufsize, buf_size);
	mvmsta->lq_sta.lq.agg_frame_cnt_limit = mvmsta->max_agg_bufsize;

	IWL_DEBUG_HT(mvm, "Tx aggregation enabled on ra = %pM tid = %d\n",
		     sta->addr, tid);

	return iwl_mvm_send_lq_cmd(mvm, &mvmsta->lq_sta.lq, false);
}

static void iwl_mvm_unreserve_agg_queue(struct iwl_mvm *mvm,
					struct iwl_mvm_sta *mvmsta,
					u16 txq_id)
{
	if (iwl_mvm_has_new_tx_api(mvm))
		return;

	spin_lock_bh(&mvm->queue_info_lock);
	/*
	 * The TXQ is marked as reserved only if no traffic came through yet
	 * This means no traffic has been sent on this TID (agg'd or not), so
	 * we no longer have use for the queue. Since it hasn't even been
	 * allocated through iwl_mvm_enable_txq, so we can just mark it back as
	 * free.
	 */
	if (mvm->queue_info[txq_id].status == IWL_MVM_QUEUE_RESERVED)
		mvm->queue_info[txq_id].status = IWL_MVM_QUEUE_FREE;

	spin_unlock_bh(&mvm->queue_info_lock);
}

int iwl_mvm_sta_tx_agg_stop(struct iwl_mvm *mvm, struct ieee80211_vif *vif,
			    struct ieee80211_sta *sta, u16 tid)
{
	struct iwl_mvm_sta *mvmsta = iwl_mvm_sta_from_mac80211(sta);
	struct iwl_mvm_tid_data *tid_data = &mvmsta->tid_data[tid];
	u16 txq_id;
	int err;

	/*
	 * If mac80211 is cleaning its state, then say that we finished since
	 * our state has been cleared anyway.
	 */
	if (test_bit(IWL_MVM_STATUS_IN_HW_RESTART, &mvm->status)) {
		ieee80211_stop_tx_ba_cb_irqsafe(vif, sta->addr, tid);
		return 0;
	}

	spin_lock_bh(&mvmsta->lock);

	txq_id = tid_data->txq_id;

	IWL_DEBUG_TX_QUEUES(mvm, "Stop AGG: sta %d tid %d q %d state %d\n",
			    mvmsta->sta_id, tid, txq_id, tid_data->state);

	mvmsta->agg_tids &= ~BIT(tid);

	iwl_mvm_unreserve_agg_queue(mvm, mvmsta, txq_id);

	switch (tid_data->state) {
	case IWL_AGG_ON:
		tid_data->ssn = IEEE80211_SEQ_TO_SN(tid_data->seq_number);

		IWL_DEBUG_TX_QUEUES(mvm,
				    "ssn = %d, next_recl = %d\n",
				    tid_data->ssn, tid_data->next_reclaimed);

		/*
		 * There are still packets for this RA / TID in the HW.
		 * Not relevant for DQA mode, since there is no need to disable
		 * the queue.
		 */
		if (!iwl_mvm_is_dqa_supported(mvm) &&
		    tid_data->ssn != tid_data->next_reclaimed) {
			tid_data->state = IWL_EMPTYING_HW_QUEUE_DELBA;
			err = 0;
			break;
		}

		tid_data->ssn = 0xffff;
		tid_data->state = IWL_AGG_OFF;
		spin_unlock_bh(&mvmsta->lock);

		ieee80211_stop_tx_ba_cb_irqsafe(vif, sta->addr, tid);

		iwl_mvm_sta_tx_agg(mvm, sta, tid, txq_id, false);

		if (!iwl_mvm_is_dqa_supported(mvm)) {
			int mac_queue = vif->hw_queue[tid_to_mac80211_ac[tid]];

			iwl_mvm_disable_txq(mvm, txq_id, mac_queue, tid, 0);
		}
		return 0;
	case IWL_AGG_STARTING:
	case IWL_EMPTYING_HW_QUEUE_ADDBA:
		/*
		 * The agg session has been stopped before it was set up. This
		 * can happen when the AddBA timer times out for example.
		 */

		/* No barriers since we are under mutex */
		lockdep_assert_held(&mvm->mutex);

		ieee80211_stop_tx_ba_cb_irqsafe(vif, sta->addr, tid);
		tid_data->state = IWL_AGG_OFF;
		err = 0;
		break;
	default:
		IWL_ERR(mvm,
			"Stopping AGG while state not ON or starting for %d on %d (%d)\n",
			mvmsta->sta_id, tid, tid_data->state);
		IWL_ERR(mvm,
			"\ttid_data->txq_id = %d\n", tid_data->txq_id);
		err = -EINVAL;
	}

	spin_unlock_bh(&mvmsta->lock);

	return err;
}

int iwl_mvm_sta_tx_agg_flush(struct iwl_mvm *mvm, struct ieee80211_vif *vif,
			    struct ieee80211_sta *sta, u16 tid)
{
	struct iwl_mvm_sta *mvmsta = iwl_mvm_sta_from_mac80211(sta);
	struct iwl_mvm_tid_data *tid_data = &mvmsta->tid_data[tid];
	u16 txq_id;
	enum iwl_mvm_agg_state old_state;

	/*
	 * First set the agg state to OFF to avoid calling
	 * ieee80211_stop_tx_ba_cb in iwl_mvm_check_ratid_empty.
	 */
	spin_lock_bh(&mvmsta->lock);
	txq_id = tid_data->txq_id;
	IWL_DEBUG_TX_QUEUES(mvm, "Flush AGG: sta %d tid %d q %d state %d\n",
			    mvmsta->sta_id, tid, txq_id, tid_data->state);
	old_state = tid_data->state;
	tid_data->state = IWL_AGG_OFF;
	mvmsta->agg_tids &= ~BIT(tid);
	spin_unlock_bh(&mvmsta->lock);

	iwl_mvm_unreserve_agg_queue(mvm, mvmsta, txq_id);

	if (old_state >= IWL_AGG_ON) {
		iwl_mvm_drain_sta(mvm, mvmsta, true);

		if (iwl_mvm_has_new_tx_api(mvm)) {
			if (iwl_mvm_flush_sta_tids(mvm, mvmsta->sta_id,
						   BIT(tid), 0))
				IWL_ERR(mvm, "Couldn't flush the AGG queue\n");
			iwl_trans_wait_txq_empty(mvm->trans, txq_id);
		} else {
			if (iwl_mvm_flush_tx_path(mvm, BIT(txq_id), 0))
				IWL_ERR(mvm, "Couldn't flush the AGG queue\n");
			iwl_trans_wait_tx_queues_empty(mvm->trans, BIT(txq_id));
		}

		iwl_mvm_drain_sta(mvm, mvmsta, false);

		iwl_mvm_sta_tx_agg(mvm, sta, tid, txq_id, false);

		if (!iwl_mvm_is_dqa_supported(mvm)) {
			int mac_queue = vif->hw_queue[tid_to_mac80211_ac[tid]];

			iwl_mvm_disable_txq(mvm, tid_data->txq_id, mac_queue,
					    tid, 0);
		}
	}

	return 0;
}

static int iwl_mvm_set_fw_key_idx(struct iwl_mvm *mvm)
{
	int i, max = -1, max_offs = -1;

	lockdep_assert_held(&mvm->mutex);

	/* Pick the unused key offset with the highest 'deleted'
	 * counter. Every time a key is deleted, all the counters
	 * are incremented and the one that was just deleted is
	 * reset to zero. Thus, the highest counter is the one
	 * that was deleted longest ago. Pick that one.
	 */
	for (i = 0; i < STA_KEY_MAX_NUM; i++) {
		if (test_bit(i, mvm->fw_key_table))
			continue;
		if (mvm->fw_key_deleted[i] > max) {
			max = mvm->fw_key_deleted[i];
			max_offs = i;
		}
	}

	if (max_offs < 0)
		return STA_KEY_IDX_INVALID;

	return max_offs;
}

static struct iwl_mvm_sta *iwl_mvm_get_key_sta(struct iwl_mvm *mvm,
					       struct ieee80211_vif *vif,
					       struct ieee80211_sta *sta)
{
	struct iwl_mvm_vif *mvmvif = iwl_mvm_vif_from_mac80211(vif);

	if (sta)
		return iwl_mvm_sta_from_mac80211(sta);

	/*
	 * The device expects GTKs for station interfaces to be
	 * installed as GTKs for the AP station. If we have no
	 * station ID, then use AP's station ID.
	 */
	if (vif->type == NL80211_IFTYPE_STATION &&
	    mvmvif->ap_sta_id != IWL_MVM_INVALID_STA) {
		u8 sta_id = mvmvif->ap_sta_id;

		sta = rcu_dereference_check(mvm->fw_id_to_mac_id[sta_id],
					    lockdep_is_held(&mvm->mutex));

		/*
		 * It is possible that the 'sta' parameter is NULL,
		 * for example when a GTK is removed - the sta_id will then
		 * be the AP ID, and no station was passed by mac80211.
		 */
		if (IS_ERR_OR_NULL(sta))
			return NULL;

		return iwl_mvm_sta_from_mac80211(sta);
	}

	return NULL;
}

static int iwl_mvm_send_sta_key(struct iwl_mvm *mvm,
				u32 sta_id,
				struct ieee80211_key_conf *key, bool mcast,
				u32 tkip_iv32, u16 *tkip_p1k, u32 cmd_flags,
				u8 key_offset)
{
	union {
		struct iwl_mvm_add_sta_key_cmd_v1 cmd_v1;
		struct iwl_mvm_add_sta_key_cmd cmd;
	} u = {};
	__le16 key_flags;
	int ret;
	u32 status;
	u16 keyidx;
	u64 pn = 0;
	int i, size;
	bool new_api = fw_has_api(&mvm->fw->ucode_capa,
				  IWL_UCODE_TLV_API_TKIP_MIC_KEYS);

	if (sta_id == IWL_MVM_INVALID_STA)
		return -EINVAL;

	keyidx = (key->keyidx << STA_KEY_FLG_KEYID_POS) &
		 STA_KEY_FLG_KEYID_MSK;
	key_flags = cpu_to_le16(keyidx);
	key_flags |= cpu_to_le16(STA_KEY_FLG_WEP_KEY_MAP);

	switch (key->cipher) {
	case WLAN_CIPHER_SUITE_TKIP:
		key_flags |= cpu_to_le16(STA_KEY_FLG_TKIP);
		if (new_api) {
			memcpy((void *)&u.cmd.tx_mic_key,
			       &key->key[NL80211_TKIP_DATA_OFFSET_TX_MIC_KEY],
			       IWL_MIC_KEY_SIZE);

			memcpy((void *)&u.cmd.rx_mic_key,
			       &key->key[NL80211_TKIP_DATA_OFFSET_RX_MIC_KEY],
			       IWL_MIC_KEY_SIZE);
			pn = atomic64_read(&key->tx_pn);

		} else {
			u.cmd_v1.tkip_rx_tsc_byte2 = tkip_iv32;
			for (i = 0; i < 5; i++)
				u.cmd_v1.tkip_rx_ttak[i] =
					cpu_to_le16(tkip_p1k[i]);
		}
		memcpy(u.cmd.common.key, key->key, key->keylen);
		break;
	case WLAN_CIPHER_SUITE_CCMP:
		key_flags |= cpu_to_le16(STA_KEY_FLG_CCM);
		memcpy(u.cmd.common.key, key->key, key->keylen);
		if (new_api)
			pn = atomic64_read(&key->tx_pn);
		break;
	case WLAN_CIPHER_SUITE_WEP104:
		key_flags |= cpu_to_le16(STA_KEY_FLG_WEP_13BYTES);
		/* fall through */
	case WLAN_CIPHER_SUITE_WEP40:
		key_flags |= cpu_to_le16(STA_KEY_FLG_WEP);
		memcpy(u.cmd.common.key + 3, key->key, key->keylen);
		break;
	case WLAN_CIPHER_SUITE_GCMP_256:
		key_flags |= cpu_to_le16(STA_KEY_FLG_KEY_32BYTES);
		/* fall through */
	case WLAN_CIPHER_SUITE_GCMP:
		key_flags |= cpu_to_le16(STA_KEY_FLG_GCMP);
		memcpy(u.cmd.common.key, key->key, key->keylen);
		if (new_api)
			pn = atomic64_read(&key->tx_pn);
		break;
	default:
		key_flags |= cpu_to_le16(STA_KEY_FLG_EXT);
		memcpy(u.cmd.common.key, key->key, key->keylen);
	}

	if (mcast)
		key_flags |= cpu_to_le16(STA_KEY_MULTICAST);

	u.cmd.common.key_offset = key_offset;
	u.cmd.common.key_flags = key_flags;
	u.cmd.common.sta_id = sta_id;

	if (new_api) {
		u.cmd.transmit_seq_cnt = cpu_to_le64(pn);
		size = sizeof(u.cmd);
	} else {
		size = sizeof(u.cmd_v1);
	}

	status = ADD_STA_SUCCESS;
	if (cmd_flags & CMD_ASYNC)
		ret = iwl_mvm_send_cmd_pdu(mvm, ADD_STA_KEY, CMD_ASYNC, size,
					   &u.cmd);
	else
		ret = iwl_mvm_send_cmd_pdu_status(mvm, ADD_STA_KEY, size,
						  &u.cmd, &status);

	switch (status) {
	case ADD_STA_SUCCESS:
		IWL_DEBUG_WEP(mvm, "MODIFY_STA: set dynamic key passed\n");
		break;
	default:
		ret = -EIO;
		IWL_ERR(mvm, "MODIFY_STA: set dynamic key failed\n");
		break;
	}

	return ret;
}

static int iwl_mvm_send_sta_igtk(struct iwl_mvm *mvm,
				 struct ieee80211_key_conf *keyconf,
				 u8 sta_id, bool remove_key)
{
	struct iwl_mvm_mgmt_mcast_key_cmd igtk_cmd = {};

	/* verify the key details match the required command's expectations */
	if (WARN_ON((keyconf->flags & IEEE80211_KEY_FLAG_PAIRWISE) ||
		    (keyconf->keyidx != 4 && keyconf->keyidx != 5) ||
		    (keyconf->cipher != WLAN_CIPHER_SUITE_AES_CMAC &&
		     keyconf->cipher != WLAN_CIPHER_SUITE_BIP_GMAC_128 &&
		     keyconf->cipher != WLAN_CIPHER_SUITE_BIP_GMAC_256)))
		return -EINVAL;

	if (WARN_ON(!iwl_mvm_has_new_rx_api(mvm) &&
		    keyconf->cipher != WLAN_CIPHER_SUITE_AES_CMAC))
		return -EINVAL;

	igtk_cmd.key_id = cpu_to_le32(keyconf->keyidx);
	igtk_cmd.sta_id = cpu_to_le32(sta_id);

	if (remove_key) {
		igtk_cmd.ctrl_flags |= cpu_to_le32(STA_KEY_NOT_VALID);
	} else {
		struct ieee80211_key_seq seq;
		const u8 *pn;

		switch (keyconf->cipher) {
		case WLAN_CIPHER_SUITE_AES_CMAC:
			igtk_cmd.ctrl_flags |= cpu_to_le32(STA_KEY_FLG_CCM);
			break;
		case WLAN_CIPHER_SUITE_BIP_GMAC_128:
		case WLAN_CIPHER_SUITE_BIP_GMAC_256:
			igtk_cmd.ctrl_flags |= cpu_to_le32(STA_KEY_FLG_GCMP);
			break;
		default:
			return -EINVAL;
		}

		memcpy(igtk_cmd.igtk, keyconf->key, keyconf->keylen);
		if (keyconf->cipher == WLAN_CIPHER_SUITE_BIP_GMAC_256)
			igtk_cmd.ctrl_flags |=
				cpu_to_le32(STA_KEY_FLG_KEY_32BYTES);
		ieee80211_get_key_rx_seq(keyconf, 0, &seq);
		pn = seq.aes_cmac.pn;
		igtk_cmd.receive_seq_cnt = cpu_to_le64(((u64) pn[5] << 0) |
						       ((u64) pn[4] << 8) |
						       ((u64) pn[3] << 16) |
						       ((u64) pn[2] << 24) |
						       ((u64) pn[1] << 32) |
						       ((u64) pn[0] << 40));
	}

	IWL_DEBUG_INFO(mvm, "%s igtk for sta %u\n",
		       remove_key ? "removing" : "installing",
		       igtk_cmd.sta_id);

	if (!iwl_mvm_has_new_rx_api(mvm)) {
		struct iwl_mvm_mgmt_mcast_key_cmd_v1 igtk_cmd_v1 = {
			.ctrl_flags = igtk_cmd.ctrl_flags,
			.key_id = igtk_cmd.key_id,
			.sta_id = igtk_cmd.sta_id,
			.receive_seq_cnt = igtk_cmd.receive_seq_cnt
		};

		memcpy(igtk_cmd_v1.igtk, igtk_cmd.igtk,
		       ARRAY_SIZE(igtk_cmd_v1.igtk));
		return iwl_mvm_send_cmd_pdu(mvm, MGMT_MCAST_KEY, 0,
					    sizeof(igtk_cmd_v1), &igtk_cmd_v1);
	}
	return iwl_mvm_send_cmd_pdu(mvm, MGMT_MCAST_KEY, 0,
				    sizeof(igtk_cmd), &igtk_cmd);
}


static inline u8 *iwl_mvm_get_mac_addr(struct iwl_mvm *mvm,
				       struct ieee80211_vif *vif,
				       struct ieee80211_sta *sta)
{
	struct iwl_mvm_vif *mvmvif = iwl_mvm_vif_from_mac80211(vif);

	if (sta)
		return sta->addr;

	if (vif->type == NL80211_IFTYPE_STATION &&
	    mvmvif->ap_sta_id != IWL_MVM_INVALID_STA) {
		u8 sta_id = mvmvif->ap_sta_id;
		sta = rcu_dereference_protected(mvm->fw_id_to_mac_id[sta_id],
						lockdep_is_held(&mvm->mutex));
		return sta->addr;
	}


	return NULL;
}

static int __iwl_mvm_set_sta_key(struct iwl_mvm *mvm,
				 struct ieee80211_vif *vif,
				 struct ieee80211_sta *sta,
				 struct ieee80211_key_conf *keyconf,
				 u8 key_offset,
				 bool mcast)
{
	int ret;
	const u8 *addr;
	struct ieee80211_key_seq seq;
	u16 p1k[5];
	u32 sta_id;

	if (sta) {
		struct iwl_mvm_sta *mvm_sta = iwl_mvm_sta_from_mac80211(sta);

		sta_id = mvm_sta->sta_id;
	} else if (vif->type == NL80211_IFTYPE_AP &&
		   !(keyconf->flags & IEEE80211_KEY_FLAG_PAIRWISE)) {
		struct iwl_mvm_vif *mvmvif = iwl_mvm_vif_from_mac80211(vif);

		sta_id = mvmvif->mcast_sta.sta_id;
	} else {
		IWL_ERR(mvm, "Failed to find station id\n");
		return -EINVAL;
	}

	switch (keyconf->cipher) {
	case WLAN_CIPHER_SUITE_TKIP:
		if (vif->type == NL80211_IFTYPE_AP) {
			ret = -EINVAL;
			break;
		}
		addr = iwl_mvm_get_mac_addr(mvm, vif, sta);
		/* get phase 1 key from mac80211 */
		ieee80211_get_key_rx_seq(keyconf, 0, &seq);
		ieee80211_get_tkip_rx_p1k(keyconf, addr, seq.tkip.iv32, p1k);
		ret = iwl_mvm_send_sta_key(mvm, sta_id, keyconf, mcast,
					   seq.tkip.iv32, p1k, 0, key_offset);
		break;
	case WLAN_CIPHER_SUITE_CCMP:
	case WLAN_CIPHER_SUITE_WEP40:
	case WLAN_CIPHER_SUITE_WEP104:
	case WLAN_CIPHER_SUITE_GCMP:
	case WLAN_CIPHER_SUITE_GCMP_256:
		ret = iwl_mvm_send_sta_key(mvm, sta_id, keyconf, mcast,
					   0, NULL, 0, key_offset);
		break;
	default:
		ret = iwl_mvm_send_sta_key(mvm, sta_id, keyconf, mcast,
					   0, NULL, 0, key_offset);
	}

	return ret;
}

static int __iwl_mvm_remove_sta_key(struct iwl_mvm *mvm, u8 sta_id,
				    struct ieee80211_key_conf *keyconf,
				    bool mcast)
{
	union {
		struct iwl_mvm_add_sta_key_cmd_v1 cmd_v1;
		struct iwl_mvm_add_sta_key_cmd cmd;
	} u = {};
	bool new_api = fw_has_api(&mvm->fw->ucode_capa,
				  IWL_UCODE_TLV_API_TKIP_MIC_KEYS);
	__le16 key_flags;
	int ret, size;
	u32 status;

	if (sta_id == IWL_MVM_INVALID_STA)
		return -EINVAL;

	key_flags = cpu_to_le16((keyconf->keyidx << STA_KEY_FLG_KEYID_POS) &
				 STA_KEY_FLG_KEYID_MSK);
	key_flags |= cpu_to_le16(STA_KEY_FLG_NO_ENC | STA_KEY_FLG_WEP_KEY_MAP);
	key_flags |= cpu_to_le16(STA_KEY_NOT_VALID);

	if (mcast)
		key_flags |= cpu_to_le16(STA_KEY_MULTICAST);

	/*
	 * The fields assigned here are in the same location at the start
	 * of the command, so we can do this union trick.
	 */
	u.cmd.common.key_flags = key_flags;
	u.cmd.common.key_offset = keyconf->hw_key_idx;
	u.cmd.common.sta_id = sta_id;

	size = new_api ? sizeof(u.cmd) : sizeof(u.cmd_v1);

	status = ADD_STA_SUCCESS;
	ret = iwl_mvm_send_cmd_pdu_status(mvm, ADD_STA_KEY, size, &u.cmd,
					  &status);

	switch (status) {
	case ADD_STA_SUCCESS:
		IWL_DEBUG_WEP(mvm, "MODIFY_STA: remove sta key passed\n");
		break;
	default:
		ret = -EIO;
		IWL_ERR(mvm, "MODIFY_STA: remove sta key failed\n");
		break;
	}

	return ret;
}

int iwl_mvm_set_sta_key(struct iwl_mvm *mvm,
			struct ieee80211_vif *vif,
			struct ieee80211_sta *sta,
			struct ieee80211_key_conf *keyconf,
			u8 key_offset)
{
	bool mcast = !(keyconf->flags & IEEE80211_KEY_FLAG_PAIRWISE);
	struct iwl_mvm_sta *mvm_sta;
	u8 sta_id = IWL_MVM_INVALID_STA;
	int ret;
	static const u8 __maybe_unused zero_addr[ETH_ALEN] = {0};

	lockdep_assert_held(&mvm->mutex);

	if (vif->type != NL80211_IFTYPE_AP ||
	    keyconf->flags & IEEE80211_KEY_FLAG_PAIRWISE) {
		/* Get the station id from the mvm local station table */
		mvm_sta = iwl_mvm_get_key_sta(mvm, vif, sta);
		if (!mvm_sta) {
			IWL_ERR(mvm, "Failed to find station\n");
			return -EINVAL;
		}
		sta_id = mvm_sta->sta_id;

		if (keyconf->cipher == WLAN_CIPHER_SUITE_AES_CMAC ||
		    keyconf->cipher == WLAN_CIPHER_SUITE_BIP_GMAC_128 ||
		    keyconf->cipher == WLAN_CIPHER_SUITE_BIP_GMAC_256) {
			ret = iwl_mvm_send_sta_igtk(mvm, keyconf, sta_id,
						    false);
			goto end;
		}

		/*
		 * It is possible that the 'sta' parameter is NULL, and thus
		 * there is a need to retrieve  the sta from the local station
		 * table.
		 */
		if (!sta) {
			sta = rcu_dereference_protected(
				mvm->fw_id_to_mac_id[sta_id],
				lockdep_is_held(&mvm->mutex));
			if (IS_ERR_OR_NULL(sta)) {
				IWL_ERR(mvm, "Invalid station id\n");
				return -EINVAL;
			}
		}

		if (WARN_ON_ONCE(iwl_mvm_sta_from_mac80211(sta)->vif != vif))
			return -EINVAL;
	}

	/* If the key_offset is not pre-assigned, we need to find a
	 * new offset to use.  In normal cases, the offset is not
	 * pre-assigned, but during HW_RESTART we want to reuse the
	 * same indices, so we pass them when this function is called.
	 *
	 * In D3 entry, we need to hardcoded the indices (because the
	 * firmware hardcodes the PTK offset to 0).  In this case, we
	 * need to make sure we don't overwrite the hw_key_idx in the
	 * keyconf structure, because otherwise we cannot configure
	 * the original ones back when resuming.
	 */
	if (key_offset == STA_KEY_IDX_INVALID) {
		key_offset  = iwl_mvm_set_fw_key_idx(mvm);
		if (key_offset == STA_KEY_IDX_INVALID)
			return -ENOSPC;
		keyconf->hw_key_idx = key_offset;
	}

	ret = __iwl_mvm_set_sta_key(mvm, vif, sta, keyconf, key_offset, mcast);
	if (ret)
		goto end;

	/*
	 * For WEP, the same key is used for multicast and unicast. Upload it
	 * again, using the same key offset, and now pointing the other one
	 * to the same key slot (offset).
	 * If this fails, remove the original as well.
	 */
	if ((keyconf->cipher == WLAN_CIPHER_SUITE_WEP40 ||
	     keyconf->cipher == WLAN_CIPHER_SUITE_WEP104) &&
	    sta) {
		ret = __iwl_mvm_set_sta_key(mvm, vif, sta, keyconf,
					    key_offset, !mcast);
		if (ret) {
			__iwl_mvm_remove_sta_key(mvm, sta_id, keyconf, mcast);
			goto end;
		}
	}

	__set_bit(key_offset, mvm->fw_key_table);

end:
	IWL_DEBUG_WEP(mvm, "key: cipher=%x len=%d idx=%d sta=%pM ret=%d\n",
		      keyconf->cipher, keyconf->keylen, keyconf->keyidx,
		      sta ? sta->addr : zero_addr, ret);
	return ret;
}

int iwl_mvm_remove_sta_key(struct iwl_mvm *mvm,
			   struct ieee80211_vif *vif,
			   struct ieee80211_sta *sta,
			   struct ieee80211_key_conf *keyconf)
{
	bool mcast = !(keyconf->flags & IEEE80211_KEY_FLAG_PAIRWISE);
	struct iwl_mvm_sta *mvm_sta;
	u8 sta_id = IWL_MVM_INVALID_STA;
	int ret, i;

	lockdep_assert_held(&mvm->mutex);

	/* Get the station from the mvm local station table */
	mvm_sta = iwl_mvm_get_key_sta(mvm, vif, sta);
	if (mvm_sta)
		sta_id = mvm_sta->sta_id;
<<<<<<< HEAD
=======
	else if (!sta && vif->type == NL80211_IFTYPE_AP && mcast)
		sta_id = iwl_mvm_vif_from_mac80211(vif)->mcast_sta.sta_id;

>>>>>>> a2054256

	IWL_DEBUG_WEP(mvm, "mvm remove dynamic key: idx=%d sta=%d\n",
		      keyconf->keyidx, sta_id);

	if (mvm_sta && (keyconf->cipher == WLAN_CIPHER_SUITE_AES_CMAC ||
			keyconf->cipher == WLAN_CIPHER_SUITE_BIP_GMAC_128 ||
			keyconf->cipher == WLAN_CIPHER_SUITE_BIP_GMAC_256))
		return iwl_mvm_send_sta_igtk(mvm, keyconf, sta_id, true);

	if (!__test_and_clear_bit(keyconf->hw_key_idx, mvm->fw_key_table)) {
		IWL_ERR(mvm, "offset %d not used in fw key table.\n",
			keyconf->hw_key_idx);
		return -ENOENT;
	}

	/* track which key was deleted last */
	for (i = 0; i < STA_KEY_MAX_NUM; i++) {
		if (mvm->fw_key_deleted[i] < U8_MAX)
			mvm->fw_key_deleted[i]++;
	}
	mvm->fw_key_deleted[keyconf->hw_key_idx] = 0;

	if (sta && !mvm_sta) {
		IWL_DEBUG_WEP(mvm, "station non-existent, early return.\n");
		return 0;
	}

	ret = __iwl_mvm_remove_sta_key(mvm, sta_id, keyconf, mcast);
	if (ret)
		return ret;

	/* delete WEP key twice to get rid of (now useless) offset */
	if (keyconf->cipher == WLAN_CIPHER_SUITE_WEP40 ||
	    keyconf->cipher == WLAN_CIPHER_SUITE_WEP104)
		ret = __iwl_mvm_remove_sta_key(mvm, sta_id, keyconf, !mcast);

	return ret;
}

void iwl_mvm_update_tkip_key(struct iwl_mvm *mvm,
			     struct ieee80211_vif *vif,
			     struct ieee80211_key_conf *keyconf,
			     struct ieee80211_sta *sta, u32 iv32,
			     u16 *phase1key)
{
	struct iwl_mvm_sta *mvm_sta;
	bool mcast = !(keyconf->flags & IEEE80211_KEY_FLAG_PAIRWISE);

	rcu_read_lock();

	mvm_sta = iwl_mvm_get_key_sta(mvm, vif, sta);
	if (WARN_ON_ONCE(!mvm_sta))
		goto unlock;
	iwl_mvm_send_sta_key(mvm, mvm_sta->sta_id, keyconf, mcast,
			     iv32, phase1key, CMD_ASYNC, keyconf->hw_key_idx);

 unlock:
	rcu_read_unlock();
}

void iwl_mvm_sta_modify_ps_wake(struct iwl_mvm *mvm,
				struct ieee80211_sta *sta)
{
	struct iwl_mvm_sta *mvmsta = iwl_mvm_sta_from_mac80211(sta);
	struct iwl_mvm_add_sta_cmd cmd = {
		.add_modify = STA_MODE_MODIFY,
		.sta_id = mvmsta->sta_id,
		.station_flags_msk = cpu_to_le32(STA_FLG_PS),
		.mac_id_n_color = cpu_to_le32(mvmsta->mac_id_n_color),
	};
	int ret;

	ret = iwl_mvm_send_cmd_pdu(mvm, ADD_STA, CMD_ASYNC,
				   iwl_mvm_add_sta_cmd_size(mvm), &cmd);
	if (ret)
		IWL_ERR(mvm, "Failed to send ADD_STA command (%d)\n", ret);
}

void iwl_mvm_sta_modify_sleep_tx_count(struct iwl_mvm *mvm,
				       struct ieee80211_sta *sta,
				       enum ieee80211_frame_release_type reason,
				       u16 cnt, u16 tids, bool more_data,
				       bool single_sta_queue)
{
	struct iwl_mvm_sta *mvmsta = iwl_mvm_sta_from_mac80211(sta);
	struct iwl_mvm_add_sta_cmd cmd = {
		.add_modify = STA_MODE_MODIFY,
		.sta_id = mvmsta->sta_id,
		.modify_mask = STA_MODIFY_SLEEPING_STA_TX_COUNT,
		.sleep_tx_count = cpu_to_le16(cnt),
		.mac_id_n_color = cpu_to_le32(mvmsta->mac_id_n_color),
	};
	int tid, ret;
	unsigned long _tids = tids;

	/* convert TIDs to ACs - we don't support TSPEC so that's OK
	 * Note that this field is reserved and unused by firmware not
	 * supporting GO uAPSD, so it's safe to always do this.
	 */
	for_each_set_bit(tid, &_tids, IWL_MAX_TID_COUNT)
		cmd.awake_acs |= BIT(tid_to_ucode_ac[tid]);

	/* If we're releasing frames from aggregation or dqa queues then check
	 * if all the queues that we're releasing frames from, combined, have:
	 *  - more frames than the service period, in which case more_data
	 *    needs to be set
	 *  - fewer than 'cnt' frames, in which case we need to adjust the
	 *    firmware command (but do that unconditionally)
	 */
	if (single_sta_queue) {
		int remaining = cnt;
		int sleep_tx_count;

		spin_lock_bh(&mvmsta->lock);
		for_each_set_bit(tid, &_tids, IWL_MAX_TID_COUNT) {
			struct iwl_mvm_tid_data *tid_data;
			u16 n_queued;

			tid_data = &mvmsta->tid_data[tid];
			if (WARN(!iwl_mvm_is_dqa_supported(mvm) &&
				 tid_data->state != IWL_AGG_ON &&
				 tid_data->state != IWL_EMPTYING_HW_QUEUE_DELBA,
				 "TID %d state is %d\n",
				 tid, tid_data->state)) {
				spin_unlock_bh(&mvmsta->lock);
				ieee80211_sta_eosp(sta);
				return;
			}

			n_queued = iwl_mvm_tid_queued(mvm, tid_data);
			if (n_queued > remaining) {
				more_data = true;
				remaining = 0;
				break;
			}
			remaining -= n_queued;
		}
		sleep_tx_count = cnt - remaining;
		if (reason == IEEE80211_FRAME_RELEASE_UAPSD)
			mvmsta->sleep_tx_count = sleep_tx_count;
		spin_unlock_bh(&mvmsta->lock);

		cmd.sleep_tx_count = cpu_to_le16(sleep_tx_count);
		if (WARN_ON(cnt - remaining == 0)) {
			ieee80211_sta_eosp(sta);
			return;
		}
	}

	/* Note: this is ignored by firmware not supporting GO uAPSD */
	if (more_data)
		cmd.sleep_state_flags |= STA_SLEEP_STATE_MOREDATA;

	if (reason == IEEE80211_FRAME_RELEASE_PSPOLL) {
		mvmsta->next_status_eosp = true;
		cmd.sleep_state_flags |= STA_SLEEP_STATE_PS_POLL;
	} else {
		cmd.sleep_state_flags |= STA_SLEEP_STATE_UAPSD;
	}

	/* block the Tx queues until the FW updated the sleep Tx count */
	iwl_trans_block_txq_ptrs(mvm->trans, true);

	ret = iwl_mvm_send_cmd_pdu(mvm, ADD_STA,
				   CMD_ASYNC | CMD_WANT_ASYNC_CALLBACK,
				   iwl_mvm_add_sta_cmd_size(mvm), &cmd);
	if (ret)
		IWL_ERR(mvm, "Failed to send ADD_STA command (%d)\n", ret);
}

void iwl_mvm_rx_eosp_notif(struct iwl_mvm *mvm,
			   struct iwl_rx_cmd_buffer *rxb)
{
	struct iwl_rx_packet *pkt = rxb_addr(rxb);
	struct iwl_mvm_eosp_notification *notif = (void *)pkt->data;
	struct ieee80211_sta *sta;
	u32 sta_id = le32_to_cpu(notif->sta_id);

	if (WARN_ON_ONCE(sta_id >= IWL_MVM_STATION_COUNT))
		return;

	rcu_read_lock();
	sta = rcu_dereference(mvm->fw_id_to_mac_id[sta_id]);
	if (!IS_ERR_OR_NULL(sta))
		ieee80211_sta_eosp(sta);
	rcu_read_unlock();
}

void iwl_mvm_sta_modify_disable_tx(struct iwl_mvm *mvm,
				   struct iwl_mvm_sta *mvmsta, bool disable)
{
	struct iwl_mvm_add_sta_cmd cmd = {
		.add_modify = STA_MODE_MODIFY,
		.sta_id = mvmsta->sta_id,
		.station_flags = disable ? cpu_to_le32(STA_FLG_DISABLE_TX) : 0,
		.station_flags_msk = cpu_to_le32(STA_FLG_DISABLE_TX),
		.mac_id_n_color = cpu_to_le32(mvmsta->mac_id_n_color),
	};
	int ret;

	ret = iwl_mvm_send_cmd_pdu(mvm, ADD_STA, CMD_ASYNC,
				   iwl_mvm_add_sta_cmd_size(mvm), &cmd);
	if (ret)
		IWL_ERR(mvm, "Failed to send ADD_STA command (%d)\n", ret);
}

void iwl_mvm_sta_modify_disable_tx_ap(struct iwl_mvm *mvm,
				      struct ieee80211_sta *sta,
				      bool disable)
{
	struct iwl_mvm_sta *mvm_sta = iwl_mvm_sta_from_mac80211(sta);

	spin_lock_bh(&mvm_sta->lock);

	if (mvm_sta->disable_tx == disable) {
		spin_unlock_bh(&mvm_sta->lock);
		return;
	}

	mvm_sta->disable_tx = disable;

	/*
	 * Tell mac80211 to start/stop queuing tx for this station,
	 * but don't stop queuing if there are still pending frames
	 * for this station.
	 */
	if (disable || !atomic_read(&mvm->pending_frames[mvm_sta->sta_id]))
		ieee80211_sta_block_awake(mvm->hw, sta, disable);

	iwl_mvm_sta_modify_disable_tx(mvm, mvm_sta, disable);

	spin_unlock_bh(&mvm_sta->lock);
}

static void iwl_mvm_int_sta_modify_disable_tx(struct iwl_mvm *mvm,
					      struct iwl_mvm_vif *mvmvif,
					      struct iwl_mvm_int_sta *sta,
					      bool disable)
{
	u32 id = FW_CMD_ID_AND_COLOR(mvmvif->id, mvmvif->color);
	struct iwl_mvm_add_sta_cmd cmd = {
		.add_modify = STA_MODE_MODIFY,
		.sta_id = sta->sta_id,
		.station_flags = disable ? cpu_to_le32(STA_FLG_DISABLE_TX) : 0,
		.station_flags_msk = cpu_to_le32(STA_FLG_DISABLE_TX),
		.mac_id_n_color = cpu_to_le32(id),
	};
	int ret;

	ret = iwl_mvm_send_cmd_pdu(mvm, ADD_STA, 0,
				   iwl_mvm_add_sta_cmd_size(mvm), &cmd);
	if (ret)
		IWL_ERR(mvm, "Failed to send ADD_STA command (%d)\n", ret);
}

void iwl_mvm_modify_all_sta_disable_tx(struct iwl_mvm *mvm,
				       struct iwl_mvm_vif *mvmvif,
				       bool disable)
{
	struct ieee80211_sta *sta;
	struct iwl_mvm_sta *mvm_sta;
	int i;

	lockdep_assert_held(&mvm->mutex);

	/* Block/unblock all the stations of the given mvmvif */
	for (i = 0; i < ARRAY_SIZE(mvm->fw_id_to_mac_id); i++) {
		sta = rcu_dereference_protected(mvm->fw_id_to_mac_id[i],
						lockdep_is_held(&mvm->mutex));
		if (IS_ERR_OR_NULL(sta))
			continue;

		mvm_sta = iwl_mvm_sta_from_mac80211(sta);
		if (mvm_sta->mac_id_n_color !=
		    FW_CMD_ID_AND_COLOR(mvmvif->id, mvmvif->color))
			continue;

		iwl_mvm_sta_modify_disable_tx_ap(mvm, sta, disable);
	}

	if (!fw_has_api(&mvm->fw->ucode_capa, IWL_UCODE_TLV_API_STA_TYPE))
		return;

	/* Need to block/unblock also multicast station */
	if (mvmvif->mcast_sta.sta_id != IWL_MVM_INVALID_STA)
		iwl_mvm_int_sta_modify_disable_tx(mvm, mvmvif,
						  &mvmvif->mcast_sta, disable);

	/*
	 * Only unblock the broadcast station (FW blocks it for immediate
	 * quiet, not the driver)
	 */
	if (!disable && mvmvif->bcast_sta.sta_id != IWL_MVM_INVALID_STA)
		iwl_mvm_int_sta_modify_disable_tx(mvm, mvmvif,
						  &mvmvif->bcast_sta, disable);
}

void iwl_mvm_csa_client_absent(struct iwl_mvm *mvm, struct ieee80211_vif *vif)
{
	struct iwl_mvm_vif *mvmvif = iwl_mvm_vif_from_mac80211(vif);
	struct iwl_mvm_sta *mvmsta;

	rcu_read_lock();

	mvmsta = iwl_mvm_sta_from_staid_rcu(mvm, mvmvif->ap_sta_id);

	if (!WARN_ON(!mvmsta))
		iwl_mvm_sta_modify_disable_tx(mvm, mvmsta, true);

	rcu_read_unlock();
}

u16 iwl_mvm_tid_queued(struct iwl_mvm *mvm, struct iwl_mvm_tid_data *tid_data)
{
	u16 sn = IEEE80211_SEQ_TO_SN(tid_data->seq_number);

	/*
	 * In A000 HW, the next_reclaimed index is only 8 bit, so we'll need
	 * to align the wrap around of ssn so we compare relevant values.
	 */
	if (mvm->trans->cfg->gen2)
		sn &= 0xff;

	return ieee80211_sn_sub(sn, tid_data->next_reclaimed);
}<|MERGE_RESOLUTION|>--- conflicted
+++ resolved
@@ -3465,12 +3465,9 @@
 	mvm_sta = iwl_mvm_get_key_sta(mvm, vif, sta);
 	if (mvm_sta)
 		sta_id = mvm_sta->sta_id;
-<<<<<<< HEAD
-=======
 	else if (!sta && vif->type == NL80211_IFTYPE_AP && mcast)
 		sta_id = iwl_mvm_vif_from_mac80211(vif)->mcast_sta.sta_id;
 
->>>>>>> a2054256
 
 	IWL_DEBUG_WEP(mvm, "mvm remove dynamic key: idx=%d sta=%d\n",
 		      keyconf->keyidx, sta_id);
