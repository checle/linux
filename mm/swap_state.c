--- conflicted
+++ resolved
@@ -238,8 +238,6 @@
 		 * clear SWAP_HAS_CACHE flag.
 		 */
 		goto fail;
-<<<<<<< HEAD
-=======
 	/*
 	 * Normally the page will be dirtied in unmap because its pte should be
 	 * dirty. A special case is MADV_FREE page. The page'e pte could have
@@ -251,7 +249,6 @@
 	 * the problem.
 	 */
 	set_page_dirty(page);
->>>>>>> bb176f67
 
 	return 1;
 
@@ -339,12 +336,8 @@
 
 	page = find_get_page(swap_address_space(entry), swp_offset(entry));
 
-<<<<<<< HEAD
-	if (page && likely(!PageTransCompound(page))) {
-=======
 	INC_CACHE_INFO(find_total);
 	if (page) {
->>>>>>> bb176f67
 		INC_CACHE_INFO(find_success);
 		if (unlikely(PageTransCompound(page)))
 			return page;
@@ -566,11 +559,7 @@
 	unsigned long start_offset, end_offset;
 	unsigned long mask;
 	struct blk_plug plug;
-<<<<<<< HEAD
-	bool do_poll = true;
-=======
 	bool do_poll = true, page_allocated;
->>>>>>> bb176f67
 
 	mask = swapin_nr_pages(offset) - 1;
 	if (!mask)
@@ -586,14 +575,6 @@
 	blk_start_plug(&plug);
 	for (offset = start_offset; offset <= end_offset ; offset++) {
 		/* Ok, do the async read-ahead now */
-<<<<<<< HEAD
-		page = read_swap_cache_async(swp_entry(swp_type(entry), offset),
-						gfp_mask, vma, addr, false);
-		if (!page)
-			continue;
-		if (offset != entry_offset && likely(!PageTransCompound(page)))
-			SetPageReadahead(page);
-=======
 		page = __read_swap_cache_async(
 			swp_entry(swp_type(entry), offset),
 			gfp_mask, vma, addr, &page_allocated);
@@ -607,7 +588,6 @@
 				count_vm_event(SWAP_RA);
 			}
 		}
->>>>>>> bb176f67
 		put_page(page);
 	}
 	blk_finish_plug(&plug);
