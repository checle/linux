/*
 * OMAP4 specific common source file.
 *
 * Copyright (C) 2010 Texas Instruments, Inc.
 * Author:
 *	Santosh Shilimkar <santosh.shilimkar@ti.com>
 *
 *
 * This program is free software,you can redistribute it and/or modify
 * it under the terms of the GNU General Public License version 2 as
 * published by the Free Software Foundation.
 */

#include <linux/kernel.h>
#include <linux/init.h>
#include <linux/io.h>
#include <linux/platform_device.h>
#include <linux/memblock.h>

#include <asm/hardware/gic.h>
#include <asm/hardware/cache-l2x0.h>
#include <asm/mach/map.h>

#include <plat/irqs.h>
#include <plat/sram.h>

#include <mach/hardware.h>
<<<<<<< HEAD

#include "common.h"
=======
#include <mach/omap-wakeupgen.h>

#include "common.h"
#include "omap4-sar-layout.h"
>>>>>>> 6d0a5636

#ifdef CONFIG_CACHE_L2X0
static void __iomem *l2cache_base;
#endif

<<<<<<< HEAD
=======
static void __iomem *sar_ram_base;

#ifdef CONFIG_OMAP4_ERRATA_I688
/* Used to implement memory barrier on DRAM path */
#define OMAP4_DRAM_BARRIER_VA			0xfe600000

void __iomem *dram_sync, *sram_sync;

void omap_bus_sync(void)
{
	if (dram_sync && sram_sync) {
		writel_relaxed(readl_relaxed(dram_sync), dram_sync);
		writel_relaxed(readl_relaxed(sram_sync), sram_sync);
		isb();
	}
}

static int __init omap_barriers_init(void)
{
	struct map_desc dram_io_desc[1];
	phys_addr_t paddr;
	u32 size;

	if (!cpu_is_omap44xx())
		return -ENODEV;

	size = ALIGN(PAGE_SIZE, SZ_1M);
	paddr = memblock_alloc(size, SZ_1M);
	if (!paddr) {
		pr_err("%s: failed to reserve 4 Kbytes\n", __func__);
		return -ENOMEM;
	}
	memblock_free(paddr, size);
	memblock_remove(paddr, size);
	dram_io_desc[0].virtual = OMAP4_DRAM_BARRIER_VA;
	dram_io_desc[0].pfn = __phys_to_pfn(paddr);
	dram_io_desc[0].length = size;
	dram_io_desc[0].type = MT_MEMORY_SO;
	iotable_init(dram_io_desc, ARRAY_SIZE(dram_io_desc));
	dram_sync = (void __iomem *) dram_io_desc[0].virtual;
	sram_sync = (void __iomem *) OMAP4_SRAM_VA;

	pr_info("OMAP4: Map 0x%08llx to 0x%08lx for dram barrier\n",
		(long long) paddr, dram_io_desc[0].virtual);

	return 0;
}
core_initcall(omap_barriers_init);
#endif

>>>>>>> 6d0a5636
void __init gic_init_irq(void)
{
	void __iomem *omap_irq_base;
	void __iomem *gic_dist_base_addr;

	/* Static mapping, never released */
	gic_dist_base_addr = ioremap(OMAP44XX_GIC_DIST_BASE, SZ_4K);
	BUG_ON(!gic_dist_base_addr);

	/* Static mapping, never released */
	omap_irq_base = ioremap(OMAP44XX_GIC_CPU_BASE, SZ_512);
	BUG_ON(!omap_irq_base);

	omap_wakeupgen_init();

	gic_init(0, 29, gic_dist_base_addr, omap_irq_base);
}

#ifdef CONFIG_CACHE_L2X0

void __iomem *omap4_get_l2cache_base(void)
{
	return l2cache_base;
}

static void omap4_l2x0_disable(void)
{
	/* Disable PL310 L2 Cache controller */
	omap_smc1(0x102, 0x0);
}

static void omap4_l2x0_set_debug(unsigned long val)
{
	/* Program PL310 L2 Cache controller debug register */
	omap_smc1(0x100, val);
}

static int __init omap_l2_cache_init(void)
{
	u32 aux_ctrl = 0;

	/*
	 * To avoid code running on other OMAPs in
	 * multi-omap builds
	 */
	if (!cpu_is_omap44xx())
		return -ENODEV;

	/* Static mapping, never released */
	l2cache_base = ioremap(OMAP44XX_L2CACHE_BASE, SZ_4K);
	if (WARN_ON(!l2cache_base))
		return -ENOMEM;

	/*
	 * 16-way associativity, parity disabled
	 * Way size - 32KB (es1.0)
	 * Way size - 64KB (es2.0 +)
	 */
	aux_ctrl = ((1 << L2X0_AUX_CTRL_ASSOCIATIVITY_SHIFT) |
			(0x1 << 25) |
			(0x1 << L2X0_AUX_CTRL_NS_LOCKDOWN_SHIFT) |
			(0x1 << L2X0_AUX_CTRL_NS_INT_CTRL_SHIFT));

	if (omap_rev() == OMAP4430_REV_ES1_0) {
		aux_ctrl |= 0x2 << L2X0_AUX_CTRL_WAY_SIZE_SHIFT;
	} else {
		aux_ctrl |= ((0x3 << L2X0_AUX_CTRL_WAY_SIZE_SHIFT) |
			(1 << L2X0_AUX_CTRL_SHARE_OVERRIDE_SHIFT) |
			(1 << L2X0_AUX_CTRL_DATA_PREFETCH_SHIFT) |
			(1 << L2X0_AUX_CTRL_INSTR_PREFETCH_SHIFT) |
			(1 << L2X0_AUX_CTRL_EARLY_BRESP_SHIFT));
	}
	if (omap_rev() != OMAP4430_REV_ES1_0)
		omap_smc1(0x109, aux_ctrl);

	/* Enable PL310 L2 Cache controller */
	omap_smc1(0x102, 0x1);

	l2x0_init(l2cache_base, aux_ctrl, L2X0_AUX_CTRL_MASK);

	/*
	 * Override default outer_cache.disable with a OMAP4
	 * specific one
	*/
	outer_cache.disable = omap4_l2x0_disable;
	outer_cache.set_debug = omap4_l2x0_set_debug;

	return 0;
}
early_initcall(omap_l2_cache_init);
#endif

void __iomem *omap4_get_sar_ram_base(void)
{
	return sar_ram_base;
}

/*
 * SAR RAM used to save and restore the HW
 * context in low power modes
 */
static int __init omap4_sar_ram_init(void)
{
	/*
	 * To avoid code running on other OMAPs in
	 * multi-omap builds
	 */
	if (!cpu_is_omap44xx())
		return -ENOMEM;

	/* Static mapping, never released */
	sar_ram_base = ioremap(OMAP44XX_SAR_RAM_BASE, SZ_16K);
	if (WARN_ON(!sar_ram_base))
		return -ENOMEM;

	return 0;
}
early_initcall(omap4_sar_ram_init);<|MERGE_RESOLUTION|>--- conflicted
+++ resolved
@@ -25,22 +25,15 @@
 #include <plat/sram.h>
 
 #include <mach/hardware.h>
-<<<<<<< HEAD
-
-#include "common.h"
-=======
 #include <mach/omap-wakeupgen.h>
 
 #include "common.h"
 #include "omap4-sar-layout.h"
->>>>>>> 6d0a5636
 
 #ifdef CONFIG_CACHE_L2X0
 static void __iomem *l2cache_base;
 #endif
 
-<<<<<<< HEAD
-=======
 static void __iomem *sar_ram_base;
 
 #ifdef CONFIG_OMAP4_ERRATA_I688
@@ -91,7 +84,6 @@
 core_initcall(omap_barriers_init);
 #endif
 
->>>>>>> 6d0a5636
 void __init gic_init_irq(void)
 {
 	void __iomem *omap_irq_base;
